use std::{fs, path::PathBuf};

<<<<<<< HEAD
#[derive(Debug)]
pub enum Pathset {
    Moki,
    Gorlek,
    Glitch,
    Unsafe,
}
#[derive(Debug)]
=======
>>>>>>> 60615baa
pub enum Skill {
    Bash,
    WallJump,
    DoubleJump,
    Launch,
    Glide,
    WaterBreath,
    Grenade,
    Grapple,
    Flash,
    Spear,
    Regenerate,
    Bow,
    Hammer,
    Sword,
    Burrow,
    Dash,
    WaterDash,
    Shuriken,
    Seir,
    Blaze,
    Sentry,
    Flap,
    Water,
}
#[derive(Debug)]
pub enum Resource {
    SpiritLight,
    Health,
    Energy,
    Ore,
    Keystone,
    ShardSlot,
}
#[derive(Debug)]
pub enum Shard {
    //Overcharge,
    TripleJump,
    //Wingclip,
    //Bounty,
    //Swap,
    Magnet,
    //Splinter,
    //Reckless,
    //Quickshot,
    //Resilience,
    //SpiritLightHarvest,
    //Vitality,
    LifeHarvest,
    EnergyHarvest,
    //Energy,
    //LifePact,
    //LastStand,
    //Sense,
    UltraBash,
    UltraGrapple,
    Overflow,
    Thorn,
    Catalyst,
    //Turmoil,
    Sticky,
    //Finesse,
    //SpiritSurge,
    //Lifeforce,
    Deflector,
    Fracture,
    Arcing,
}
#[derive(Debug)]
pub enum Teleporter {
    Marsh,
    Den,
    Hollow,
    Glades,
    Wellspring,
    Burrows,
    WestWoods,
    EastWoods,
    Reach,
    Depths,
    EastLuma,
    WestLuma,
    WestWastes,
    EastWastes,
    OuterRuins,
    InnerRuins,
    Willow,
    Shriek,
}

pub fn trace_parse_error(areas: &PathBuf, position: usize) -> String {
    let input = fs::read_to_string(areas).unwrap();
    let mut input = &input[position..];
    if input.starts_with('\n') {
        input = &input[1..];
    }
    if let Some(index) = input.find(&['\n', '\r'][..]) {
        return input[..index].to_string();
    }
    input.to_string()
}<|MERGE_RESOLUTION|>--- conflicted
+++ resolved
@@ -1,16 +1,6 @@
 use std::{fs, path::PathBuf};
 
-<<<<<<< HEAD
 #[derive(Debug)]
-pub enum Pathset {
-    Moki,
-    Gorlek,
-    Glitch,
-    Unsafe,
-}
-#[derive(Debug)]
-=======
->>>>>>> 60615baa
 pub enum Skill {
     Bash,
     WallJump,
