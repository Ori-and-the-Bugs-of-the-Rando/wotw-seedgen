# This file defines all the requirements a player has to fulfill in order to reach a given pickup on the map.
# The pickup names and locations are defined in loc_data.csv.

# All pickups are tied to an anchor, a point on the map. The requirements listed under a pickup are what you need to get from that anchor to that pickup. For more details on this visit https://docs.google.com/document/d/1XAiL4GbyYGr2_PobxWajrOPO9kQ5UOSf4KrbI1rsOBM/view?usp=sharing

# Special Syntax:
# Moki and above:
# BreakWall=x: A wall or corruption with x Health is broken
# BreakCrystal: An energy crystal is broken (In moki this will allow using Sword, Hammer or Bow, in gorlek additionally Shuriken or Grenade, in unsafe additionally Spear)
# Combat=x: An enemy has to be defeated. For a list of enemies visit https://docs.google.com/spreadsheets/d/1AE_ctym6WAwltGK-r6w58ARq0ym2MU4MzFiwg328kjM/view?usp=sharing
# Gorlek and above:
# ShurikenBreak=x: A wall with x Health is broken from behind using Shuriken
# SentryJump=x: Extends to Sentry=1, Sword OR Hammer
# SwordSJump=x: Extends to Sentry=1, Sword
# HammerSJump=x: Extends to Sentry=1, Hammer
# SentryBurn=x: Use x Sentries to melt ice or light lanterns
# RemoveKillPlane: Remove the kill plane at feeding grounds
# Unsafe:
# SentryBreak=x: A wall with x Health is broken from behind using Sentry
# HammerBreak: A wall with is broken from behind using Hammer
# SpearBreak: A wall with is broken from behind using one Spear
# LaunchSwap: Extends to Launch
# FlashSwap: Extends to Flash and having energy to use it
# SentrySwap=x: Extends to Sentry=x
# BlazeSwap=x: Extends to Blaze=x
# WaveDash: Extends to Dash, Regenerate and having energy to use it
# GrenadeJump: Extends to Grenade and having energy to use it
# GrenadeCancel: Extends to Grenade and having energy to use it
# HammerJump: Extends to Hammer, DoubleJump
# SwordJump: Extends to Sword, DoubleJump
# GrenadeRedirect=x: Extends to Grenade=x
# SentryRedirect=x: Extends to Sentry=x
# PauseHover: Use the pause menu to cancel falling speed
# GlideJump: Extends to Glide
# GlideHammerJump: Extends to Glide, Hammer
# SpearJump: Extends to Spear

# requirement macros. must go at the top of the file!

requirement DepthsLight:
  moki: UpperDepths.ForestsEyes OR Flash=1
  gorlek: Bow=3  # should be good, right?
  # unsafe: Grenade=3  # probably enough

anchor Teleporters:  # teleporter access
  conn MidnightBurrows.Teleporter:
    moki: BurrowsTP, Bash, Keystone=2
    # okay, soooo: this TP frequently unlocks exactly 4 pickups (the vanilla keystones in that area)
    # It also makes a 4 keystone door available! Without the Keystone=2 line here, the seed generator
    # picks this path, unlocking 4 pickups, then immediately fills those with keystones and gets stuck
  conn MarshSpawn.Main:
    moki: MarshTP
  conn HowlsDen.Teleporter:
    moki: DenTP
  conn EastHollow.Teleporter:
    moki: HollowTP
  conn GladesTown.Teleporter:
    moki: GladesTP
  conn InnerWellspring.Teleporter:
    moki: WellspringTP
  conn WoodsEntry.Teleporter:
    moki: WestWoodsTP
  conn WoodsMain.Teleporter:
    moki: EastWoodsTP
  conn LowerReach.Teleporter:
    moki: ReachTP, Flap
  conn UpperDepths.Teleporter:
    moki: DepthsTP, Glide
  conn EastPools.Teleporter:
    moki: EastPoolsTP, Water
  conn WestPools:
    moki: WestPoolsTP, Water
  conn LowerWastes.WestTP:
    moki: WestWastesTP
  conn LowerWastes.EastTP:
    moki: EastWastesTP, Burrow
  conn UpperWastes.NorthTP:
    moki: OuterRuinsTP, Burrow
  conn WindtornRuins.RuinsTP:
    moki: InnerRuinsTP, Burrow
  conn WillowsEnd.InnerTP:
    moki: WillowTP, Burrow

anchor MarshSpawn.Main at -799, -4310:  # spawn location / inkwater well
  refill Full

  state MarshSpawn.LogBroken: free
  state MarshSpawn.ToOpherBarrier:
    moki: BreakWall=16
    kii: MarshSpawn.RainLifted, Bash, Damage=10  # lure the mantis
  state NonGladesTeleporter: free

  pickup MarshSpawn.RockHC: free
  pickup MarshSpawn.FirstPickupEX: free
  pickup MarshSpawn.GrappleHC:
    moki: Grapple, DoubleJump OR Launch
    gorlek:
      Grapple, Dash OR Glide OR Sword OR Hammer  # An air combo is enough to get you from the ceiling plant into range of the lower hanging plant
      SentryJump=1, Launch, DoubleJump OR Dash  # just using the swordfloats was a bit precise
      MarshSpawn.RainLifted:  # using the mantis
        Grapple, Bash
        Bash, Launch, Damage=10
        Bash, Launch, DoubleJump, TripleJump OR Glide OR Sword OR Hammer
        Bash, Launch, Dash
    kii:
      Launch, Damage=10, DoubleJump OR Dash  # Jump off the wall next to the ceiling plant (possible w/o dmg by refreshing abilities on the left wall from the spikes)
      Launch, DoubleJump, Dash  # Jump off the wall next to the ceiling plant and refresh abilities on the left wall from the spikes
      Grapple, Sentry=1 OR Shuriken=1 OR Flash=1
      MarshSpawn.RainLifted, Launch, Sword  # pogo the mantis between launches
    unsafe:
      Launch  # Launching along the ceiling, starting above the LongSwimEX
      Grapple, Bash, Grenade=1
      Grapple, Spear=1
      MarshSpawn.RainLifted, Bash, DoubleJump, TripleJump  # Bash the slime from across the broken log to the mantis underneath the pickup and juggle him high, bash off both
      # Glitched:
      SwordSJump=2  # 1 grounded near full height, 1 aerial mid height, jump off left wall, swordfloat to pickup
      HammerSJump=2, Sentry=1 OR Shuriken=1 OR Damage=10 OR PauseHover  # 1 grounded near full height, 1 forward attack, 1 aerial mid height, jump off left wall, use hammer floats and extra to pickup
      Grapple, PauseHover OR GrenadeJump OR BlazeSwap=1
      HammerJump, TripleJump, Dash OR PauseHover  # Jumping along the ceiling, starting above the LongSwimEX
      FlashSwap  # hehe
  pickup MarshSpawn.BridgeEX: # not a free pickup because you could break the log and softlock yourself
    moki:
      DoubleJump OR Dash OR Glide OR Launch
      Bash, Grenade=1  # Grenade bash straight up from below
    gorlek:
      MarshSpawn.RainLifted, Bash  # bash the mantis
      Sword OR Hammer  # Long jump, upslash and neutral slashes are enough with both weapons
    kii:
      Sentry=1 OR Flash=1
      Blaze=1 OR Shuriken=1  # Using drop-down
    unsafe:
      Spear=1  # Using drop-down
      # Glitched:
      PauseHover OR FlashSwap
  pickup MarshSpawn.LongSwimEX:
    moki: Water
    unsafe:
      Damage=90  # dropping down the right drop-down and holding directions for x dboosts: down-right=2, right=3, down-right=1, right=1, up-right=2 and u can see ori again
      Damage=40, WaterDash # dropping down the right drop-down and waterdashing in direction x times: down-right=1, right=2, down-right=1, right=1, up-right=2 and u can see ori again
  pickup MarshSpawn.BurrowOre:  # @validator make sure its not redundant with -> MarshSpawn.BurrowFightArena -> MarshSpawn.BurrowOre
    moki:
      Water, Burrow, Bash, DoubleJump OR Glide  # Bash for the exploding enemy
      Water, Burrow, Bash, Grenade=1, Dash
    gorlek: Water, Burrow, DoubleJump OR Dash OR Glide OR Launch OR Sword OR Hammer OR Damage=10
    kii:
      Damage=20, Burrow, Hammer OR Sentry=2 OR Blaze=3 OR Shuriken=1
      WaterDash, Damage=10, Burrow, DoubleJump OR Dash OR Glide OR Launch OR Sword OR Hammer
      WaterDash, Damage=10, Burrow, Sentry=2 OR Blaze=3 OR Shuriken=1
      Damage=30, Burrow
      WaterDash, Damage=20, Burrow
    unsafe, Burrow:
      Bash:  # Bash the slug 2 times up and quickly burrow down and up to catch it really high and bashglide to get the pickup
        Water OR Damage=20
        Damage=10, WaterDash
      # Glitched:
      PauseHover OR FlashSwap OR SentrySwap=1 OR BlazeSwap=2:
        Water OR Damage=20
        Damage=10, WaterDash
<<<<<<< HEAD
=======
  pickup MarshSpawn.LifepactShard:
    moki, Regenerate, Damage=40, Combat=Hornbug+Bat+2xSandworm+2xLizard+3xSkeeto+SneezeSlug:
      Water, Burrow, DoubleJump OR Launch
      Water, Burrow, Dash, Bash, Grenade=1
    kii, Combat=Hornbug+Bat+2xSandworm+2xLizard+3xSkeeto+SneezeSlug:
      # @validator I think that some paths don't take into account that you need to get to the pickup after finishing the gauntlet (look into unsafe for possible adaptions)
      # @validator Water paths are missing for the energy weapons
      Damage=20, Burrow, DoubleJump OR Dash OR Glide OR Launch OR Sword OR Hammer
      Damage=20, Burrow, Sentry=1 OR Blaze=2 OR Shuriken=1 OR Flash=1
      WaterDash, Damage=10, Burrow, DoubleJump OR Dash OR Glide OR Launch OR Sword OR Hammer
      WaterDash, Damage=10, Burrow, Sentry=1 OR Blaze=2 OR Shuriken=1 OR Flash=1
      Damage=30, Burrow
      WaterDash, Damage=20, Burrow
      Water, Burrow, DoubleJump OR Launch
      Water, Burrow, Dash, Bash, Grenade=1
    unsafe, Burrow, Combat=Hornbug+Bat+2xSandworm+2xLizard+3xSkeeto+SneezeSlug:
      # Bow and Grenade for cancelling vertical momentum
      # Combat=Slug and then you can stand on the very right of the spikes right to the gauntlet. if u don't kill the slug, u don't have enough time to not take damage (it is probably possible)
      # there are redundancies but it is easier to understand it like this and saves some loc because of Combat=Slug
      Damage=10 OR Sentry=1 OR Blaze=1 OR Shuriken=1 OR Flash=1 OR Spear=1 OR Bow=1 OR Grenade=1:  # burrow -> combat gauntlet
        Damage=10 OR Combat=Slug OR Sentry=1 OR Blaze=1 OR Shuriken=1 OR Flash=1 OR Spear=1 OR Bow=1 OR Grenade=1:  # gauntlet -> pickup itself
          # -> burrow
          Water OR Damage=20
          Damage=10, WaterDash
      Bash:  # After burrow, bash the slug 2 times up and quickly burrow down and up to catch it really high and bashglide to gauntlet  # Bash slug to get to pickup
        Water OR Damage=20
        Damage=10, WaterDash
      # Glitched:
      PauseHover OR FlashSwap:  # every other glitch can be avoided with the non-glitch variants above
        Water OR Damage=20
        Damage=10, WaterDash

>>>>>>> 8b16680e
  conn Teleporters: free
  conn MarshSpawn.BrokenBridge:  # although it is free, it doesn't make much sense to not use this state
    moki: MarshSpawn.LogBroken
  conn MarshSpawn.BurrowFightArena:
    moki:
      Water, Burrow, DoubleJump OR Glide OR Launch
      Water, Burrow, Dash, Bash, Grenade=1
    gorlek: Water, Burrow, Dash OR Sword OR Hammer OR Damage=10
    kii:
      Damage=20, Burrow, DoubleJump OR Dash OR Glide OR Launch OR Sword OR Hammer
      Damage=20, Burrow, Sentry=1 OR Blaze=2 OR Shuriken=1 OR Flash=1
      WaterDash, Damage=10, Burrow, DoubleJump OR Dash OR Glide OR Launch OR Sword OR Hammer
      WaterDash, Damage=10, Burrow, Sentry=1 OR Blaze=2 OR Shuriken=1 OR Flash=1
      Water, Burrow, Sentry=1 OR Blaze=2 OR Shuriken=1 OR Flash=1
      Damage=30, Burrow
      WaterDash, Damage=20, Burrow
<<<<<<< HEAD
    unsafe:
      # Bash the slug 2 times up and quickly burrow down and up to catch it really high and bashglide to get the pickup
      # cancel the vertical momentum out of the burrow with bow (or Grenade) [syntax needed]
      Burrow, Water, Bash OR Bow=1 OR Grenade=1 OR Blaze=1 OR Spear=1 OR PauseFloat OR FlashSwap
      Burrow, Damage=20, Bash OR Bow=1 OR Grenade=1 OR Blaze=1 OR Spear=1 OR PauseFloat OR FlashSwap
      Burrow, Damage=10, WaterDash, Bash OR Bow=1 OR Grenade=1 OR Blaze=1 OR Spear=1 OR PauseFloat OR FlashSwap
=======
    unsafe, Burrow:
      Bash:  # Bash the slug 2 times up and quickly burrow down and up to catch it really high and bashglide to get the pickup
        Water OR Damage=20
        Damage=10, WaterDash
      Bow=1 OR Grenade=1:  # cancel the vertical momentum out of the burrow with bow (or Grenade) [syntax needed]
        Water OR Damage=20
        Damage=10, WaterDash
      Blaze=1 OR Spear=1:
        Water OR Damage=20
        Damage=10, WaterDash
      # Glitched:
      PauseHover OR FlashSwap:  # other glitches can be avoided
        Water OR Damage=20
        Damage=10, WaterDash
>>>>>>> 8b16680e
  conn MarshPastOpher.MillView:
    moki: MarshSpawn.ToOpherBarrier
  conn MarshSpawn.PoolsPath:
    moki:
      DoubleJump, Bash, Glide
      Bash, Launch
    gorlek:
      DoubleJump, Bash, TripleJump OR Dash OR Sword OR Hammer OR Damage=10
      Bash, Glide, Damage=10, Sword OR Hammer  # While waiting for 3rd shot do two neutral slashes to stay in the air longer
      Launch, Damage=10, DoubleJump OR Dash OR Glide OR Sword
    kii:
      Launch, DoubleJump OR Damage=10 OR Sword  # Land on the first turret
      Bash, Damage=20
    unsafe:
      Bash, Dash, Damage=10, Sword OR Hammer  # While waiting for 3rd shot do two neutral slashes to stay in the air longer / Sometimes the cycle are off making it too hard for gorlek
      Launch, Deflector, Sword OR Hammer
      DoubleJump, TripleJump, Deflector, Sword OR Hammer  # Land on first turret
      DoubleJump, TripleJump, Deflector, Damage=10, Sword OR Hammer  # Able to dmg boost on spikes
      DoubleJump, TripleJump, Deflector, Damage=10, Glide, Sword OR Hammer
      # Glitched
      LaunchSwap  # refresh launch on ceiling and then LaunchSwap through all of the spiked area or land on the turret and get a second LaunchSwap
      FlashSwap, PauseHover  # land on the first turret to get some pause and make it easier to make the correct cycle  # PauseHover for "easier" execution

# checkpoint at -1021, -4305
# checkpoint at -1068, -4274

anchor MarshSpawn.BrokenBridge at -643, -4352:  # after dropping down the breaking bridge
  refill Checkpoint

  pickup MarshSpawn.ResilienceShard:
    moki: BreakWall=16
    kii: MarshSpawn.RainLifted  # Lure mantis
  pickup MarshSpawn.ResilienceOre:
    moki: BreakWall=16, Water
    # @validator BreakWall + Damage is missing (kii)
    kii: MarshSpawn.RainLifted, Water OR Damage=60  # Lure mantis | u can see all the spikes underwater
    unsafe:
      MarshSpawn.RainLifted OR BreakWall=16:
        Damage=50
        Damage=20, WaterDash
  pickup MarshSpawn.BashEC:
    moki: Bash OR Launch
    gorlek: SentryJump=1
    unsafe: MarshSpawn.RainLifted, DoubleJump, Sword  # Use pogo of the slime to jump to the ledge
  pickup MarshSpawn.PreLupoEX: free
  pickup MarshSpawn.LupoMap:
    moki: SpiritLight=200

  conn MarshSpawn.CaveEntrance: free
  conn MarshPastOpher.MillView:
    moki, MarshSpawn.LogBroken, MarshSpawn.ToOpherBarrier:
      Combat=Mantis, DoubleJump OR Bash OR Dash OR Launch
    gorlek, MarshSpawn.LogBroken, MarshSpawn.ToOpherBarrier:
      SentryJump=1
      Hammer, Glide
    kii, MarshSpawn.LogBroken, MarshSpawn.ToOpherBarrier:
      MarshSpawn.RainLifted, Sword  # pogo
      MarshSpawn.RainLifted, Bash
      Sword, Sentry=1 OR Flash=1
      Sentry=2
      Hammer, Sword
      Grenade=1, Bash
    unsafe: MarshSpawn.LogBroken, Grenade  # GrenadeJump=1
  conn MarshSpawn.Main:
    moki, MarshSpawn.LogBroken:
      Combat=Mantis, DoubleJump OR Bash OR Dash OR Launch
    gorlek, MarshSpawn.LogBroken:
      SentryJump=1
      Hammer, Glide
    kii, MarshSpawn.LogBroken:
      MarshSpawn.RainLifted, Sword  # pogo
      MarshSpawn.RainLifted, Bash
      Sword, Sentry=1 OR Flash=1
      Sentry=3
      Hammer, Sword
      Grenade=2, Bash
    unsafe: MarshSpawn.LogBroken, Grenade  # GrenadeJump=1

anchor MarshSpawn.CaveEntrance at -588, -4393:  # before the door blocking regen tree
  refill Checkpoint

  state MarshSpawn.KeystoneDoor:
    moki: Keystone=2
  state MarshSpawn.TokkBarrier:
    moki: BreakWall=16
    unsafe: MarshSpawn.RainLifted  # check this again. Lure the mantis

  pickup MarshSpawn.LeverEC:
    moki:
      Grapple, DoubleJump, Bash
      Launch, Bash
      Grapple, Launch
      Bash, Grenade=1, DoubleJump
    gorlek:
      Grapple, Bash, Dash OR Glide  # both weapon float variants are rather awkward
      SentryJump=1, DoubleJump, TripleJump
      SentryJump=1, Bash
      Launch  # different ways to solve
    kii:
      MarshSpawn.RainLifted, Bash  # Lure the Jumper, then bash off him
      Grapple, Bash, Sentry=1 OR Flash=1 OR Shuriken=1 OR Spear=1
      DoubleJump, Hammer, Sentry=2  # Jump from the door frame
      Bash, Grenade=1
      MarshSpawn.RainLifted, DoubleJump, Sword  # Jump from the door frame and pogo on Jumper
    unsafe:
      SentryJump=1  # max height
      DoubleJump, TripleJump, Sword OR Hammer
      Grapple, Dash  # Swing the plant with Grapple
      DoubleJump, TripleJump  # Jump from the door frame
      DoubleJump, Sword  # Jump from the door frame and pogo on Jumper

  conn MarshSpawn.DenApproach:
    moki: MarshSpawn.KeystoneDoor
  conn MarshSpawn.BrokenBridge:
    moki:
      DoubleJump OR Launch
      Bash, Grenade=1
    gorlek:
      Dash OR SentryJump=1
      MarshSpawn.RainLifted, Bash  # enemy that only spawns at daytime
    kii:
      Sword OR Hammer
      Sentry=1 OR Flash=1
    unsafe:
      Bash  # at night there's a slime that works too
  conn MarshSpawn.Cave:
    moki: MarshSpawn.TokkBarrier

anchor MarshSpawn.Cave at -707, -4419:  # At Tokk in the Cave
  refill Checkpoint
  refill Health=1

  state MarshSpawn.TokkBarrier:
    gorlek: ShurikenBreak=16
    unsafe: HammerBreak OR SpearBreak

  quest MarshSpawn.CaveKS:
    moki:
      DoubleJump, Dash OR Grapple
      Bash, DoubleJump OR Dash OR Glide OR Grapple  # day and night both have a slime here
      Launch
      Combat=3xLizard  # go through the fight room (at day there's two extra lizards)
    gorlek: DoubleJump OR Bash OR Grapple  # basically the moki paths without assisting abilities
    kii:
      Sword  # Pogo on the slime and slash to the left
      Hammer  # upswing into leftswing
  quest MarshSpawn.TokkKeystoneQuest:
    moki: MarshSpawn.CaveKS

  pickup MarshSpawn.LeftTokkEX:
    moki: BreakWall=10
  pickup MarshSpawn.FightRoomEX:
    moki: BreakWall=10

  conn Tokk: free  # this one is tokk anywhere'd
  conn MarshSpawn.CaveEntrance:
    moki: MarshSpawn.TokkBarrier
  conn MarshSpawn.PoolsBurrowsSignpost:
    moki:
      DoubleJump, Dash OR Grapple
      Bash, DoubleJump OR Dash
      Bash, Grenade=1, Glide OR Grapple
      Launch
      Combat=3xLizard, DoubleJump OR Dash OR Launch  # go through the fight room
      Combat=3xLizard, Bash, Grenade=1  # go through the fight room
    gorlek:
      DoubleJump
      Bash, Grenade=1
      Combat=3xLizard, SentryJump=1  # go through the fight room, makes other sentryjump paths unnecessary
      # weapon floats maybe too precise for gorlek
    kii:
      Sword  # Pogo on the slime and slash to the left, Upslash to reach the branch
      Hammer  # weapon floats
      Bash  # use slimes
      Combat=3xLizard, Sentry=1 OR Shuriken=1 OR Flash=1 OR Spear=1  # maybe

# checkpoint at -845, -4438

anchor MarshSpawn.BurrowFightArena at -959, -4406:  # at the right side of the BurrowFightArena
  refill Health=1

  state MarshSpawn.LifepactDoor:  # opening the door to MarshSpawn.LifepactShard by fighting the bad guys
    moki: Regenerate, Damage=40, Combat=Hornbug+Bat+2xSandworm+2xLizard+3xSkeeto+SneezeSlug
    kii: Combat=Hornbug+Bat+2xSandworm+2xLizard+3xSkeeto+SneezeSlug

  pickup MarshSpawn.LifepactShard:
    moki, MarshSpawn.LifepactDoor:
      DoubleJump OR Launch OR Dash OR Glide
    gorlek, MarshSpawn.LifepactDoor:
      Sword OR Hammer
    kii, MarshSpawn.LifepactDoor:
      Bash OR Sentry=1 OR Flash=1 OR Shuriken=1 OR Spear=1 OR Blaze=1
    unsafe, MarshSpawn.LifepactDoor:
      Bow=1 OR Grenade=1 OR PauseFloat OR FlashSwap OR GrenadeJump # Bow and Grenade for cancelling vertical momentum
  pickup MarshSpawn.BurrowOre: 
    moki:
      Burrow, DoubleJump, Bash, Dash OR Glide OR Grenade=1
      Burrow, Bash, Launch
    gorlek:
      Burrow, DoubleJump OR Dash OR Launch
      # could do a sentryjump into bashgrenade, but I heard that kind of thing is unwelcome ;P
    kii:
      Burrow, Bash, Glide  # Use slime and bashgliding
      Burrow, Sword
      Burrow, Hammer, Damage=10

  conn MarshSpawn.PoolsBurrowsSignpost:
    moki: Bash, DoubleJump OR Dash OR Launch OR Glide
    gorlek: 
      Bash OR Launch
      Damage=10, DoubleJump OR Dash OR Glide OR Sword OR Hammer
    kii: free
  conn MarshSpawn.Main:
    moki: 
      Water, Burrow, Bash, DoubleJump, Dash OR Glide
      Water, Burrow, Bash, Launch
    gorlek:  Water, Burrow, DoubleJump OR Dash OR Launch
    kii:
      Burrow, Damage=40, DoubleJump OR Dash OR Launch OR Sword OR Hammer OR Sentry=1 OR Shuriken=1 OR Flash=1
      Burrow, WaterDash, Damage=20, DoubleJump OR Dash OR Launch OR Sword OR Hammer OR Sentry=1 OR Shuriken=1 OR Flash=1
      Burrow, Water, Sword OR Hammer OR Sentry=1 OR Shuriken=1 OR Flash=1
    unsafe:
      Burrow, Damage=30, DoubleJump OR Dash OR Launch OR Sword OR Hammer OR Sentry=1 OR Shuriken=1 OR Flash=1  # kii path but with 10 less damage
      Burrow, SwordSJump=1, Damage=20, Blaze  # https://lowkey.gg/v/259b4cf4-af46-4225-b647-91adf4a02d34

anchor MarshSpawn.PoolsBurrowsSignpost at -898, -4436:  # the waypoint between pools, burrows and marsh
  refill Checkpoint
  refill Energy=1:
    unsafe: BreakCrystal  # slightly out of sight

  quest MarshSpawn.CaveKS: free

  pickup MarshSpawn.CaveOre:
    moki:
      DoubleJump OR Launch
      Bash, Grenade=1
    gorlek:
      SentryJump=1
    kii:
      Sentry=1 OR Flash=1 OR Spear=1 OR Sword OR Hammer
    unsafe:
      Dash OR Glide  # GlideJump
  pickup MarshSpawn.BurrowsApproachLedgeEX:
    moki: Bash, DoubleJump OR Launch
    gorlek:
      Bash, Dash OR Glide
      # weapon floats with bash moved out of gorlek
      Launch, Glide
      Launch, Damage=10, DoubleJump OR Dash OR Sword OR Hammer
      Launch, DoubleJump, TripleJump OR Dash OR Sword OR Hammer
    kii:
      Launch, Dash  # bonking your head on the cealing to reset launch and dash
      Launch, Damage=10
      Bash, Damage=10, Sword OR Hammer
      Bash, Damage=10, Sentry=3 OR Shuriken=3
      Bash, Damage=30
    unsafe:
      Bash, Sentry=3  # Use Sentry instead of DoubleJump
      Bash, Sword
      Bash, Hammer, Damage=10  # dboost under the first lantern, too precise for gorlek
      Launch  # Enough ledges to regain launch

  conn MarshSpawn.BeforeBurrows:
    moki: Bash, DoubleJump OR Dash OR Launch
    gorlek:
      Bash, Glide
      Launch, Glide
      Launch, Damage=10, DoubleJump OR Dash OR Sword OR Hammer
      Launch, DoubleJump, TripleJump OR Dash OR Sword
      Launch, Dash, Sword
    kii:
      Launch, Dash
      Launch, Damage=10
      Bash, Damage=10, Sword OR Hammer
      Bash, Damage=10, Sentry=3 OR Shuriken=3
      Bash, Damage=30
  conn MarshSpawn.Cave: free
  conn MarshSpawn.BurrowFightArena:
    moki: Bash, DoubleJump OR Dash OR Launch OR Glide
    gorlek:
      Combat=Bat, DoubleJump OR Dash
      Damage=10, DoubleJump OR Dash
    kii: Sword OR Hammer OR DoubleJump OR Dash

# checkpoint at -954, -4355
# checkpoint at -1004, -4497

anchor MarshSpawn.BeforeBurrows at -1006, -4497:  # On the island before the Burrows entry
  refill Checkpoint

  pickup MarshSpawn.CrusherSwimEX:
    moki: Water, WaterDash
    kii: WaterDash, Damage=20
  pickup MarshSpawn.BurrowsApproachLedgeEX:
    moki: Launch  # Bash paths redundant with PoolsBurrowsSignpost
    gorlek: SentryJump=1, Damage=10, DoubleJump, TripleJump  # Land in the spikes under the pickup and triple jump to the left platform
    kii:
      Bash, Sword OR DoubleJump OR Hammer OR Dash OR Glide  # tentacle needs to shoot up along the left wall
    unsafe:
      SentryJump=1, Damage=10, DoubleJump  # Land in the spikes under the pickup and doublejump + upslash to reach the right platform. Hammer upslash is enough to reach the platform, sword upslash the ennemy to refresh your double jump

  conn MarshSpawn.BurrowsEntry:
    moki:
      Bash, DoubleJump, Dash OR Glide
      Water, WaterDash, Bash, Grenade=1
      Water, WaterDash, DoubleJump, Dash OR Glide
      Launch
    gorlek:
      Bash, DoubleJump
      Bash, Dash, Glide OR Sword OR Hammer
      Water, WaterDash, DoubleJump OR Dash OR SentryJump=1  # With sjump, weapon hover as well
      SentryJump=1, DoubleJump, TripleJump, Dash OR Glide
    kii:
      Bash, Dash OR Glide
      Bash, Damage=20, Sword OR Hammer
      WaterDash, Damage=20, Dash OR DoubleJump
      WaterDash, Damage=30, Sentry=2 OR Hammer OR Sword
    unsafe:
      SentryJump=1, DoubleJump, Damage=10  # Weapon hover and damage boost in the first spikes
      Bash, Dash OR Glide OR Hammer OR Sword  # Use the projectile from the ennemy at the left then bash the the tentacle and land directly on the last platform
  conn MarshSpawn.PoolsBurrowsSignpost:
    moki:
      Bash, DoubleJump, Dash
      Launch, Bash
    gorlek:
      Bash, DoubleJump, TripleJump OR Glide OR Sword OR Hammer
    kii:
      Bash, DoubleJump
      Bash, Dash, Sword OR Hammer OR Sentry=1 OR Flash=1 OR Shuriken=1 OR Spear=1
      Launch, DoubleJump, TripleJump OR Dash OR Glide  # put this one here from gorlek because it waaaay to precise
      Launch, Damage=10, DoubleJump OR Dash OR Glide OR Sword  # this one too
    unsafe:
      Launch, Dash
      Launch, Glide  # Reset your launch by touching the wallunder the spikes

anchor MarshSpawn.BurrowsEntry at -931, -4494:  # At the bells puzzle
  refill Checkpoint

  state MarshSpawn.BurrowsOpen:
    moki:
      Bash, DoubleJump, Glide
      Bash, Launch
    gorlek:
      Bash, DoubleJump, Dash
      Bash, Glide
      Bash, Grenade=1
      Bash, SwordSJump=1
    kii: Bash, DoubleJump  # bashgliding
    unsafe: Bash  # fun

  quest MarshSpawn.TokkTabletQuest:
    moki: MidnightBurrows.TabletQI

  pickup MarshSpawn.DamageTree:
    moki: Bash, DoubleJump OR Dash OR Glide OR Launch
    gorlek: Bash

  conn Tokk: free
  conn MidnightBurrows.Teleporter:
    moki: MarshSpawn.BurrowsOpen
  conn MarshSpawn.BeforeBurrows:
    moki:
      Glide OR Launch
      DoubleJump, Dash
      Water, DoubleJump OR Dash
      Water, WaterDash
    gorlek:
      Sword
      Hammer, DoubleJump OR Dash
      Damage=10, DoubleJump OR Dash OR Hammer  # splash the water if needed
      Water, DoubleJump OR Dash OR Hammer OR Damage=10

# checkpoint at -1067, -4274

anchor MarshSpawn.PoolsPath at -1070, -4275:  # Above the turrets at the left of spawn
  refill Checkpoint

  pickup MarshSpawn.PoolsPathEX:
    moki:
      DoubleJump, Bash, Glide
      Bash, Launch
    gorlek:
      Launch
      Glide, Sword OR Hammer OR DoubleJump OR Dash OR Bash
      DoubleJump, TripleJump OR Dash
      DoubleJump, Bash, Sword OR Hammer OR Damage=10
    kii:
      Bash, Dash OR Sword OR Hammer OR DoubleJump OR Damage=10
    unsafe:
      DoubleJump, Deflector

  conn PoolsApproach.LeftOfWheel:
    moki: Water
  conn MarshSpawn.Main:
    moki:
      Water, WaterDash OR Launch
      Glide, Bash OR Launch
    gorlek:
      Launch
      Water, DoubleJump OR Bash
      Glide, Dash OR DoubleJump
      DoubleJump, Sword OR Dash
    kii:
      DoubleJump, Bash OR TripleJump
    unsafe:
      DoubleJump, Hammer
      Dash  # Reset your dash on the ceiling

anchor MarshSpawn.DenApproach at -540, -4406:  # at regen tree
  state MarshSpawn.KeystoneDoor:
    moki, Keystone=2:
      DoubleJump, Dash, Bash, Glide  # not sorry
      Bash, Grenade=1
      Launch
      MarshSpawn.RainLifted, DoubleJump  # the platform only spawns once you lift the rain
    gorlek, Keystone=2:
      DoubleJump, TripleJump  # wrap around
      SentryJump=1  # weapon float after the sjump
    kii, Keystone=2:
      Hammer  # upslash to slash left to walljump up
      DoubleJump
      WaterDash, Sword OR Hammer OR Sentry=1 OR Flash=1 OR Spear=1
      MarshSpawn.RainLifted, Sword OR Hammer OR Sentry=1 OR Flash=1 OR Spear=1  # Use the platform appearing at day
    unsafe, Keystone=2:
      MarshSpawn.RainLifted, Dash  # Stand on the left of the platform to tilt it slightly, Dashcancel to the right with jump and Dash back left
      WaterDash, DoubleJump
      DoubleJump
  state MarshSpawn.HowlBurnt:
    moki:
      DoubleJump OR Launch
      Dash, Glide
      Bash, Grenade=1
      WaterDash  # water always clean
    gorlek: SentryJump=1
    kii: Dash OR Sword OR Hammer OR Sentry=1 OR Flash=1 OR Spear=1

  pickup MarshSpawn.RegenTree: free
  pickup MarshSpawn.RecklessShard:
    moki, BreakWall=10:
      DoubleJump OR Launch
      Dash, Glide
      Bash, Grenade=1
      WaterDash  # water always clean
    gorlek: BreakWall=10, SentryJump=1
    kii:
      BreakWall=10, Dash OR Sword OR Hammer OR Sentry=1 OR Flash=1 OR Spear=1
      MarshSpawn.RainLifted, Bash, Damage=10, Dash OR Sword OR Hammer OR Sentry=1 OR Flash=1 OR Spear=1  # Luring the Mantis without Bash is really hard (maybe impossible) | Damage because hitboxes

  conn HowlsDen.Entrance:
    moki, MarshSpawn.HowlBurnt:
      DoubleJump OR Launch
      Dash, Glide
      Bash, Grenade=1
      WaterDash  # water always clean
    gorlek: MarshSpawn.HowlBurnt, SentryJump=1
    kii: MarshSpawn.HowlBurnt, Dash OR Sword OR Hammer OR Sentry=1 OR Flash=1 OR Spear=1
  conn MarshSpawn.CaveEntrance:
    moki, MarshSpawn.KeystoneDoor:
      DoubleJump, Dash, Bash, Glide  # not sorry
      Bash, Grenade=1
      Launch
      MarshSpawn.RainLifted, DoubleJump  # the platform only spawns once you lift the rain
    gorlek, MarshSpawn.KeystoneDoor:
      DoubleJump, TripleJump  # wrap around
      SentryJump=1  # can do one of a good sjump, a good positioning, pressing left quickly after the sentryjump or spending an extra energy
    kii, MarshSpawn.KeystoneDoor:
      Hammer  # upslash to slash left to walljump up
      DoubleJump
      WaterDash, Sword OR Hammer OR Sentry=1 OR Flash=1 OR Spear=1
      MarshSpawn.RainLifted, Sword OR Hammer OR Sentry=1 OR Flash=1 OR Spear=1  # Use the platform appearing at day
    unsafe, MarshSpawn.KeystoneDoor:
      MarshSpawn.RainLifted, Dash  # Stand on the left of the platform to tilt it slightly, Dashcancel to the right with jump and Dash back left

# checkpoint at -500, -4395

anchor HowlsDen.Entrance at -376, -4413:  # Next to Mokk the Brave, but outside the bridge if Howl is still lurking
  # Lifting the Rain is free from here in all scenarios, eliminating the need to note it as a requirement for the enemy or vine to the right

  state MarshSpawn.HowlBurnt: free

  quest MarshSpawn.FangQI:
    moki:
      DoubleJump OR Launch
      Bash, Dash                      # Bash off the enemy to get to the vine, then jump&dash right
    gorlek:
      Bash, Grenade=1 OR Damage=10    # Bash off the enemy to get to the vine, then jump right. Dboost the last gap
      SentryJump=1                    # SentryJump to get over the initial jump, then jump right, use sword or hammer to get over last gap
    kii:
      Bash, Glide OR Grenade=1 OR Sword OR Hammer OR Damage=10
      Shuriken=1, Sword OR Sentry=1 OR Flash=1 OR Spear=1  # use the abillity to get on the wall to the right and use shuriken to get onto the vine
      Sword, Sentry=1 OR Hammer OR Flash=1, Spear=1  # pogo off the enemy
    unsafe:
      Grenade=1, Damage=10            # Grenade jump to get to the vine, then jump right. Dboost the last gap.
      Grenade=2                       # Grenade jump to get to the vine, then jump right. Grenade jump the last gap.
      Sword                           # With upslash on the right wall, jump off it close to the ceiling and slash sword
  quest MarshSpawn.MokkFangQuest:
    moki: MarshSpawn.HowlBurnt, MarshSpawn.FangQI

  pickup MarshSpawn.FangEC:
    moki:
      DoubleJump, Dash                # Stick to the ceiling
      Launch
    gorlek:
      Bash, Grenade=1, Damage=10      # Bash up off the enemy and take a dboost on the last gap
      Bash, Grenade=2                 # As above, but use bash grenade on the last gap
      SentryJump=2, DoubleJump OR Dash OR Damage=10  # SentryJump to get over the initial jump, then jump right, use sword/hammer to get over last gap, SentryJump to EC
      SentryJump=3                    # SentryJump to get over the initial jump, then jump right, use sword/hammer to get over last gap, SentryJump to EC
      DoubleJump, TripleJump          # Stick to the ceiling
    unsafe:
      Bash, Grenade=1, DoubleJump OR Dash OR Glide   # Bash up off the enemy and Dash/Djump/Glide to the fang. Grenade+bash up from the fang
      Bash, Grenade=1, Sword OR Hammer               # As above, but sword/hammer upslash to cross the last gap
      Grenade=2, DoubleJump            # Grenade jump to get to the vine, then jump right. Dboost the last gap. Grenade jump to EC.
      Dash, Sword, Regenerate OR Blaze  # wavedash
  pickup MarshSpawn.RecklessShard:
    moki, MarshSpawn.HowlBurnt, BreakWall=10:
      DoubleJump OR Launch
      Bash, Grenade=1
    gorlek, MarshSpawn.HowlBurnt, BreakWall=10:
      SentryJump=1
      Dash
    kii, MarshSpawn.HowlBurnt, BreakWall=10:
      Sword OR Hammer OR Sentry=1 OR Flash=1 OR Spear=1 OR Shuriken=1
    unsafe, MarshSpawn.HowlBurnt, BreakWall=10:
      Bash                            # Long distance lure
      Grenade=1                       # Grenade jump to get over initial gap
  pickup HowlsDen.UpperEX:
    moki: MarshSpawn.HowlBurnt

  conn HowlsDen.AboveBoneBridge:
    moki: MarshSpawn.HowlBurnt
  conn MarshSpawn.DenApproach:
    moki, MarshSpawn.HowlBurnt:
      DoubleJump OR Launch
      Bash, Grenade=1
    gorlek, MarshSpawn.HowlBurnt:
      SentryJump=2
      Dash, Bash                      # Dash for first jump, bash off fronkey for second
    kii:
      Hammer  # upslash -> upslash
      Sword  # upslash for the first gap, then pogo off the mantis for the second gap
      Spear=1, Dash  # use spear to get close to the ledge and use little hop to dash on the platform
      Bash, Sentry=1 OR Flash=1 OR Spear=1 OR Shuriken=1  # hop to the first ledge and then bash the mantis
    unsafe, MarshSpawn.HowlBurnt:
      Sword, Shuriken=1  # downslash on a shuriken
      Bash                            # Long distance lure for the first jump, simple lure for second
      Dash, Sentry=1                  # As above but uses sentry
      Grenade=2                       # Grenade jump to get over both gaps

# checkpoint at -298, -4388

anchor HowlsDen.AboveBoneBridge at -446, -4436:  # After the climb up through the keydoor
  refill Checkpoint

  pickup HowlsDen.UpperEX:
    moki: Launch
    gorlek:
      DoubleJump, TripleJump
      Bash, Grenade=1
    kii:
      Bash

  conn HowlsDen.UpperLoopEntrance: free
  conn HowlsDen.Entrance:
    moki: MarshSpawn.HowlBurnt, Launch
    gorlek, MarshSpawn.HowlBurnt:
      DoubleJump, TripleJump
      Bash, Grenade=1, DoubleJump OR Dash OR Glide OR Sword
    kii, MarshSpawn.HowlBurnt:
      Bash, Hammer OR DoubleJump OR Dash OR Sword OR Glide OR Sentry=1 OR Flash=1 OR Shuriken=1 OR Spear=1
    unsafe, MarshSpawn.HowlBurnt:
      Bash, DoubleJump OR Dash OR Glide OR Sword  # use the slime
      Bash  # use the slime, tight coyote jump
  conn HowlsDen.SecretRoom:
    gorlek: ShurikenBreak=16, BreakWall=20
    unsafe:
      HammerBreak
      SpearBreak, BreakWall=20

anchor HowlsDen.UpperLoopEntrance at -407, -4451:  # In front of the bone door blocking the loop with the right hc
  refill Checkpoint:
    moki: BreakWall=16

  pickup HowlsDen.RightHC:
    moki: BreakWall=16, BreakWall=20, Combat=Slug OR Bash OR Launch
    gorlek: BreakWall=16, BreakWall=20

  conn HowlsDen.BoneBridge: free
  conn HowlsDen.AboveBoneBridge:
    moki:
      Bash, Grenade=1
    gorlek:
      Launch
      DoubleJump, TripleJump
    kii:
      DoubleJump, Hammer  # kinda pointless with hammer but a path is a path
  conn HowlsDen.UpperLoopExit:
    moki:
      BreakWall=16, BreakWall=16, Combat=Slug, DoubleJump OR Dash
      BreakWall=16, BreakWall=16, Bash, DoubleJump OR Dash
    gorlek:
      BreakWall=16, BreakWall=16, DoubleJump OR Dash
      BreakWall=16, BreakWall=16, Glide, Combat=Slug OR Bash
      BreakWall=16, BreakWall=16, Sword OR HammerSJump=1
      BreakWall=16, BreakWall=16, WaterDash, Water  # @Validator added water
    kii:
      BreakWall=16, BreakWall=16, Hammer OR Glide OR Bash OR Shuriken=1 OR Sentry=1 OR Flash=1
      BreakWall=16, BreakWall=16, WaterDash, Damage=10

anchor HowlsDen.UpperLoopExit at -407, -4434:  # Checkpoint inside the bone door where you exit the loop with right hc (you can walk out)
  refill Checkpoint

  pickup HowlsDen.UpperEX:
    moki: DoubleJump OR Dash
    gorlek: Glide OR Sword
    kii: Hammer OR Sentry=1 OR Flash=1 OR Shuriken=1 OR Spear=1
    unsafe: free

  conn HowlsDen.Entrance:
    moki: MarshSpawn.HowlBurnt, DoubleJump OR Dash
    gorlek: MarshSpawn.HowlBurnt, Glide OR Sword
    kii: MarshSpawn.HowlBurnt, Sentry=1 OR Flash=1 OR Shuriken=1 OR Spear=1 OR Hammer
    unsafe: MarshSpawn.HowlBurnt  # tight jumps
  conn HowlsDen.AboveBoneBridge: free

anchor HowlsDen.BoneBridge at -371, -4468:  # After the long drop into Howl's Den
  refill Checkpoint

  state HowlsDen.KeystoneDoor:
    moki: Keystone=2
  state MarshSpawn.RainLifted: free  # the sword tree
  state HowlsDen.BoneBarrier:  # the barrier blocking the lowest part of Howl's Den
    moki: BreakWall=16

  pickup HowlsDen.BoneOre:
    moki:
      Hammer
      Combat=Mantis+Slug, Spear=1  # spear likes to target the enemies around
  pickup HowlsDen.AboveDoorKS:
    moki: DoubleJump OR Launch
    gorlek:
      Dash
      Bash, Damage=10  # Bash off the fronkey or slime to get to the unstable platform wall jump for the other two jumps
      SentryJump=1  # SentryJump onto the unstable platform, hammer/sword stall to left wall, wall jump to pickup
    kii:
      Sword OR Hammer OR Bash OR Sentry=3 OR Shuriken=3
    unsafe:
      Grenade=2  # Grenade jump onto the unstable platform then grenade jump to the pickup (requires some horizontal drifting)
  pickup HowlsDen.SwordTree: free
  pickup HowlsDen.MagnetShard:
    moki: BreakWall=10, BreakWall=16 OR Launch
    kii: BreakWall=10, DoubleJump, TripleJump
  pickup HowlsDen.AboveTPEX:
    moki: HowlsDen.BoneBarrier, BreakWall=10

  conn HowlsDen.UpperLoopEntrance:
    gorlek:
      Launch
      Bash, Grenade=1, DoubleJump, TripleJump
    unsafe: DoubleJump, Sword  # Door skip
  conn HowlsDen.SecretRoom:
    moki: HowlsDen.KeystoneDoor, BreakWall=20, Water OR DoubleJump OR Dash OR Glide OR Launch
    gorlek, HowlsDen.KeystoneDoor:
      Sword OR Hammer  # weapon breaks the wall
      BreakWall=20, Damage=10  # @Validator added this path
    kii: HowlsDen.KeystoneDoor, BreakWall=20, Shuriken=1 OR Sentry=1 OR Blaze=1 OR Flash=1 OR Spear=1
  conn HowlsDen.AboveBoneBridge:
    moki, HowlsDen.KeystoneDoor:
      BreakWall=16, DoubleJump, Combat=2xSlug OR Bash
      BreakWall=16, Dash, Bash, Grenade=1
      BreakWall=16, Glide, Bash, Grenade=2
      BreakWall=16, Launch
    gorlek, HowlsDen.KeystoneDoor:
      BreakWall=16, Dash, Combat=2xSlug OR Bash
      BreakWall=16, Glide, Bash, Grenade=1
      BreakWall=16, Water, Bash, Grenade=3, Damage=10
      Hammer, Bash, Grenade=3, Damage=10  # hammer breaks the wall
      BreakWall=16, Water, WaterDash, Bash, Grenade=2, Damage=10
      Sword, Bash, Grenade=1  # sword breaks the wall
      SwordSJump=1  # weapon breaks the wall
      HammerSJump=1, Glide  # weapon breaks the wall
      SentryJump=3, Hammer, Damage=10  # hammer breaks the wall
      Water, WaterDash, HammerSJump=2, Damage=10  # hammer breaks the wall
    kii, HowlsDen.KeystoneDoor:
      Sword OR Hammer
      BreakWall=16, Damage=10, Shuriken=5 OR Sentry=5 OR Flash=5  # one jump is kinda hard
      BreakWall=16, Sentry=6  # two sentries in the air to avoid the spikes
  conn HowlsDen.Teleporter:
    moki: HowlsDen.BoneBarrier

anchor HowlsDen.SecretRoom at -515, -4479:  # The hidden room holding left hc
  refill Checkpoint

  pickup HowlsDen.LeftHC:
    moki:
      Combat=SneezeSlug, DoubleJump OR Dash
      Bash, DoubleJump OR Dash
      Launch
    gorlek:
      DoubleJump OR Dash
      Glide, Combat=SneezeSlug OR Bash  # hold glide before jumping from the moss
      Sword, Damage=10  # just safety damage
    kii:
      Sword OR Hammer OR Sentry=4 OR Flash=4 OR Shuriken=4
      Spear=4, Damage=10
    unsafe:
      Grenade=1, Damage=50  # 30dmg get to slime, 10dmg set-up grenade jump, 10mg close gap to HC
  # could add backwards connections someday

# checkpoint at -511, -4479
# checkpoint at -476, -4441

anchor HowlsDen.Teleporter at -328, -4536:  # At the teleporter
  refill Full

  state HowlsDen.BoneBarrier:
    gorlek: ShurikenBreak=16, DoubleJump OR Launch OR Bash OR SentryJump=1
    unsafe:
      ShurikenBreak=16, DoubleJump OR Launch OR Bash OR Sword OR Hammer
      SentryBreak=16, DoubleJump OR Launch OR Bash OR Sword OR Hammer
      HammerBreak, DoubleJump OR Launch OR Bash OR Sword OR Hammer
      SpearBreak, DoubleJump OR Launch OR Bash OR Sword OR Hammer
  state NonGladesTeleporter: free

  pickup HowlsDen.AboveTPEX:
    moki, BreakWall=10:
      DoubleJump OR Launch
      Bash  # bash the slime
    gorlek: BreakWall=10, SentryJump=1
    kii, BreakWall=10:
      Sword OR Dash OR Hammer  # pogo on the slime for sword, upslash for hammer
      Spear=1, Glide
    unsafe, BreakWall=10:
      Grenade=1              # Grenade jump to platform
  pickup HowlsDen.LaserKS:
    moki:
      DoubleJump OR Dash OR Launch
      Bash, Grenade=1
    gorlek:
      SentryJump=1
    kii:
      Sword OR Hammer OR Bash OR Shuriken=1
      Glide, Sentry=1 OR Flash=1 OR Spear=1
    unsafe:
      Grenade=1               # Grenade jump to platform
  # if someone manages to lower the platform, they'll manage to get over the gap as well. That's how it works in the base game, that's how it'll work here
  pickup HowlsDen.DoubleJumpEX:
    moki: Combat=Mantis+Lizard  # the game puts this before regen. It's why all the enemies drop tons of health

  conn Teleporters: free
  conn DenShrine:
    moki: Hammer OR Spear=1
  conn HowlsDen.DoubleJumpTreeArea:
    moki: Combat=Mantis+Lizard OR DoubleJump OR Dash OR Glide OR Launch
    kii: Shuriken=1 OR Sentry=1 OR Flash=1 OR Blaze=2
  conn HowlsDen.BoneBridge:
    moki, HowlsDen.BoneBarrier:
      DoubleJump OR Launch
      Bash, Grenade=1
    gorlek: HowlsDen.BoneBarrier, Bash OR SentryJump=1
    kii: HowlsDen.BoneBarrier, Sword OR Hammer

anchor DenShrine at -328, -4569:
  refill Full

  pickup HowlsDen.CombatShrine:
    moki, Regenerate, Combat=Mantis+2xLizard+4xEnergyRefill+2xSneezeSlug+Mantis+Skeeto+4xEnergyRefill+7xSmallSkeeto+2xSkeeto+4xEnergyRefill+2xLizard+2xMantis:
      Damage=60
      Damage=40, Dash OR Bash OR Launch  # much better if you have good evasion
    unsafe: Combat=Mantis+2xLizard+4xEnergyRefill+2xSneezeSlug+Mantis+Skeeto+4xEnergyRefill+7xSmallSkeeto+2xSkeeto+4xEnergyRefill+2xLizard+2xMantis

# checkpoint at -514, -4549

anchor HowlsDen.DoubleJumpTreeArea at -555, -4552:  # At the Double Jump Tree
  state HowlsDen.BoneBarrier:
    unsafe: free  # good game yes
  state MidnightBurrows.HowlsDenShortcut:
    unsafe: ShurikenBreak=10

  pickup HowlsDen.DoubleJumpTree: free
  pickup HowlsDen.StickyShard: free  # origlow
  pickup HowlsDen.DoubleJumpEX:
    moki:
      DoubleJump, Bash  # not the most cooperative enemy, which is why there are assisting abilities
      Bash, Grenade=1, Dash OR Glide  # not the most cooperative enemy, which is why there are assisting abilities
      Launch
    gorlek:
      SentryJump=1                    # Sword combo from sticky shard to get over the initial gap
    kii:
      Dash, DoubleJump, TripleJump  # hugging the ceiling from the sticky shard platform
    unsafe:
      DoubleJump, TripleJump          # Triple jump from the right wall
      Grenade=2
      Bash
      DoubleJump, Sword               # Jump/Sword combo or pogo on the enemy

  conn HowlsDen.Teleporter:
    moki:
      DoubleJump
      Bash, Grenade=1, Dash OR Glide
      Launch
    gorlek:
      SentryJump=1                    # Sword combo from sticky shard to get over the initial gap
    kii:
      Sword OR Hammer OR Dash OR Glide OR Sentry=2 OR Shuriken=1
    unsafe:
      Grenade=1                       # Grenade jump to get over initial gap
  conn MidnightBurrows.DenConnection:
    moki: MidnightBurrows.HowlsDenShortcut

# checkpoint at -682, -4309

anchor MarshPastOpher.MillView at -596, -4293:  # Standing next to Opher, looking at the Millstone
  refill Checkpoint
  refill Energy=3:
    moki: BreakCrystal  # to the left

  state MarshSpawn.ToOpherBarrier:
    gorlek: ShurikenBreak=16
    unsafe: HammerBreak OR SpearBreak
  state MarshSpawn.LogBroken:
    moki: MarshSpawn.ToOpherBarrier

  pickup MarshPastOpher.TrialLeftEX:
    moki: BreakWall=20, DoubleJump OR Dash OR Glide OR Launch
    gorlek:
      Sword OR Hammer  # Horizontal slash combo
      BreakWall=20, Damage=10
    unsafe: BreakWall=20, Sentry=1  # Use Sentry instead of DoubleJump
  pickup MarshPastOpher.SpiritTrial:
    moki: MarshPastOpher.TrialActivation, DoubleJump, Dash, Grapple
    gorlek: MarshPastOpher.TrialActivation, Dash, Grapple
  pickup MarshSpawn.BridgeEX:  # paths that can't get to Main
    moki: MarshSpawn.ToOpherBarrier, Dash OR Glide
    gorlek, MarshSpawn.ToOpherBarrier:
      MarshSpawn.RainLifted, Bash  # jump the jumper
      Sword OR Hammer  # Long jump, upslash and neutral slashes are enough with both weapons

  conn OpherShop: free
  conn MarshPastOpher.TrialArea:
    moki: BreakWall=20
    unsafe: free  # let the mantis jump on the left edge of the log multiple times
  conn MarshPastOpher.BowPath:
    moki: DoubleJump OR Dash OR Glide OR Launch
    gorlek: free
  conn MarshSpawn.Main:
    moki, MarshSpawn.ToOpherBarrier:
      DoubleJump OR Launch
      Bash, Grenade=1
    gorlek: MarshSpawn.ToOpherBarrier, SentryJump=1
  conn MarshSpawn.BrokenBridge:
    moki: MarshSpawn.ToOpherBarrier
  conn MarshPastOpher.PoolsPathEast:
    gorlek:
      Water, Bash, Launch  # the enemies appear once you have water
    unsafe:
      Launch
      SentryJump=2  # first one maxheight

# checkpoint at -603, -4316
# checkpoint at -573, -4339

anchor MarshPastOpher.TrialArea at -427, -4343:  # Next to the combat shrine
  refill Checkpoint
  refill Health=1:  # right below
    moki: DoubleJump OR Dash OR Glide OR Launch
    gorlek: free

  state MarshPastOpher.TrialActivation:  # Since you have to reach this place again in a race to get an advantage, only paths possible during a trial are meaningful
    moki:
      Combat=SneezeSlug+Mantis, Grapple, Dash OR Glide
      Bash, Grapple, Dash OR Glide
    gorlek: Grapple, DoubleJump OR Dash OR Glide OR Damage=10

  pickup MarshPastOpher.TrialLeftEX:
    moki:
      DoubleJump, Dash OR Glide
      Dash, Glide
      Grapple OR Launch
    gorlek:
      DoubleJump
      Damage=10, Dash OR Glide OR Sword OR Hammer
    unsafe:
      Sentry=1, Damage=10
      Damage=20
  pickup MarshPastOpher.TrialOre: free
  pickup MarshPastOpher.TrialEC:
    moki: DoubleJump OR Dash OR Glide OR Launch
    gorlek:
      Sword  # Horizontal slashes
      Hammer, Damage=10
    unsafe:
      Hammer OR Sentry=1
      Grenade=1, Bash  # Throw Grenade up at the lower jumppad (right side and aim up ori facing right), use it and then bash
      Damage=10
  pickup MarshPastOpher.TrialHC:
    moki: Hammer OR Spear=1
    unsafe: free  # lure stomp
  pickup MarshPastOpher.TrialRightEX:
    moki: DoubleJump OR Bash OR Launch  # bash uses the enemy
    gorlek: SentryJump=1
    unsafe: Dash OR Sword OR Hammer OR Grenade=1  # Sword: pogo on enemy, Hammer: upswing to reach ledge

  conn MarshShrine: free
  conn MarshPastOpher.BowPath:
    moki, BreakWall=20:
      Bash, DoubleJump OR Dash OR Glide OR Grapple OR Launch
      Combat=Mantis+SneezeSlug, DoubleJump OR Dash OR Glide OR Grapple OR Launch
    gorlek, BreakWall=20:
      Bash, Sword OR Hammer
      Bash, Grenade=1
      Combat=Mantis+SneezeSlug, Sword OR Hammer
      Launch

anchor MarshShrine at -382, -4341:
  refill Full

  pickup MarshPastOpher.CombatShrine:
    moki: Regenerate, Damage=20, Combat=2xSkeeto+2xEnergyRefill+Mantis+4xSmallSkeeto+2xEnergyRefill+Mantis+Skeeto
    unsafe: Combat=2xSkeeto+2xEnergyRefill+Mantis+4xSmallSkeeto+2xEnergyRefill+Mantis+Skeeto

anchor MarshPastOpher.BowPath at -494, -4294:  # checkpoint climbing up to Bow tree
  refill Checkpoint
  refill Health=1
  refill Energy=1:
    moki: BreakCrystal

  pickup MarshPastOpher.SwingPoleEX:
    moki:
      Damage=10, DoubleJump OR Dash OR Glide OR Launch
      Damage=10, Bash, Grenade=2
    gorlek:
      DoubleJump OR Dash OR Glide OR Sword OR Hammer OR Launch  # it's notably harder to get without taking a hit. Up and/or Side combos with sword or hammer can make it to the horizontal branch from the launch pad.
      Bash, Grenade=1
    unsafe:
      Bash  # the mantis disappears if you die
      Damage=10, Grenade=1  # GrenadeJump onto the pole; may be possible without taking damage

  conn MarshPastOpher.BowApproach:
    moki: DoubleJump OR Launch
    gorlek:
      Dash
      Bash, Grenade=2
    unsafe:
      Sword OR Hammer OR Sentry=1
      Grenade=2, Damage=10
  conn MarshPastOpher.MillView:
    moki:
      DoubleJump OR Dash OR Glide OR Launch
      Bash, Grenade=2
    gorlek:
      Sword OR Hammer
      Bash, Grenade=1
    unsafe:
      Bash  # befriend the slug
      Grenade=1  # Running GrenadeJump
  conn MarshPastOpher.TrialArea:
    moki:
      BreakWall=20, DoubleJump OR Dash OR Glide OR Launch
      BreakWall=20, Bash, Grenade=1
    gorlek: BreakWall=20  # the one-way has 20 health as well, so there are no relevant shurikenbreak paths here

anchor MarshPastOpher.BowApproach at -490, -4245:  # On the right ledge above the scenic mill view
  refill Checkpoint
  refill Health=1

  pickup MarshPastOpher.SwingPoleEX:
    moki: Damage=10
    gorlek: free

  conn MarshPastOpher.BowPath: free
  conn MarshPastOpher.BowArea:
    moki:
      DoubleJump OR Dash OR Glide OR Launch
      Bash, Grenade=1
    gorlek: Sword OR Hammer OR Damage=10
  conn MarshPastOpher.MillView:
    moki: Bash, Grenade=1  # this is the only non-redundant connection that will ever exist.
  conn MarshPastOpher.PoolsPathEast:
    moki:
      Bow=4, DoubleJump, Dash, Bash, Glide  # autoaim doesn't catch the second target, 2 is needed minimum
      Bow=4, Bash, Launch  # autoaim doesn't catch the second target, 2 is needed minimum
    gorlek:
      Bow=2, Bash, Launch  # the moki path, but without safety energy
      Bow=2, DoubleJump, Bash, TripleJump OR Dash OR Glide
      Launch, DoubleJump OR Dash OR Glide  # For the last part reset your Launch on the wall above the lantern
    unsafe:
      Bow=2, Bash, DoubleJump, Sword OR Hammer
      Launch, Bash  # You can bash the lanterns without freeing them from the blob
      Dash, Regenerate, DoubleJump, TripleJump, SentryJump=1 OR Damage=20  # wavedash off health plant
      Dash, Regenerate, DoubleJump, Glide, SentryJump=1 OR Damage=40  # wavedash off health plant

anchor MarshPastOpher.BowArea at -443, -4236:  # Ledge to the left of the pit with bow tree.
  refill Energy=1:
    moki: BreakCrystal

  state MarshPastOpher.EyestoneDoor:
    moki: Keystone=2  # crosses where the water would usually be

  pickup MarshPastOpher.BowEC: free  # crosses where the water would usually be
  pickup MarshPastOpher.BowTree: free  # crosses where the water would usually be

  conn MarshPastOpher.UpperBowArea:
    moki:
      Combat=Skeeto, Bow=2, DoubleJump
      Launch
    gorlek:
      SentryJump=2 OR DoubleJump  # can kill the skeeto with your weapon if desired on the sentryjump path
      Combat=Skeeto, Bow=2, Dash OR Glide OR Sword OR Hammer
      Bash, Bow=2, Dash OR Glide OR Sword OR Hammer
      Bash, Grenade=2
    unsafe:
      Bash  # Repositioning the Skeeto
      Bow=2, Sticky  # maybe possible without Sticky
  conn WestHollow.Entrance:
    moki: MarshPastOpher.EyestoneDoor  # crosses where the water would usually be
  conn MarshPastOpher.BowApproach:
    moki:
      DoubleJump OR Dash OR Launch
      Combat=Skeeto, Bow=1
    gorlek: Bash OR Sword OR Damage=10
    unsafe: Glide OR Hammer

anchor MarshPastOpher.UpperBowArea at -437, -4211:  # Between the eyestones
  refill Checkpoint
  refill Energy=1:
    moki: BreakCrystal

  pickup MarshPastOpher.LeftEyestone:
    moki: Combat=Skeeto, Bow=1
    gorlek: Bow=1
  pickup MarshPastOpher.RightEyestone:
    moki: Combat=Skeeto, Bow=1
    gorlek: Bow=1

  conn MarshPastOpher.BowArea: free
  conn MarshPastOpher.BowApproach: free

# checkpoint at -383, -4230

anchor MarshPastOpher.PoolsPathEast at -662, -4241:  # On the wood sticking out of the ledge at the top left of the large room with Opher
  refill Checkpoint
  refill Health=1:
    moki: Combat=Mantis+Bat
    gorlek: free
  refill Energy=3:
    moki: BreakCrystal, Combat=Mantis+Bat
    gorlek: BreakCrystal

  pickup MarshPastOpher.CeilingEX:  # the squonkey doesn't reappear if you respawn on this checkpoint
    moki:
      Bash, DoubleJump, Dash
      Launch
    gorlek:
      Bash, DoubleJump
      Bash, Grenade=1, Dash OR Sword OR Hammer
      SwordSJump=1
      HammerSJump=1, DoubleJump OR Dash
    unsafe:
      Bash, Dash              # Pretty precise to do without damage
      Bash              # Repositioning the squonkey: squonkey respawns when u jump off to the east and back on the ledge

  conn MarshPastOpher.PoolsPathMiddle:  # the squonkey doesn't reappear if you respawn on this checkpoint
    moki: Bash, DoubleJump OR Launch
    gorlek:
      Bash, Dash  # the bat is weird
      Combat=Bat, Launch, DoubleJump OR Dash
    unsafe:
      Bash
      Combat=Bat, Launch  # About a 45° angle from under the second bat to avoid a damage boost
      DoubleJump, TripleJump, Sword  # Use Sword on bats to regain TripleJump. Jump at the tiny ledges of the branches. Pogo on Crab
  conn MarshPastOpher.MillView: free

anchor MarshPastOpher.PoolsPathMiddle at -709, -4181:  # Next to the breakable floor
  refill Checkpoint

  pickup MarshPastOpher.PoolsPathEC:
    moki:
      DoubleJump, Dash OR Glide
      Bash, DoubleJump OR Dash OR Glide OR Grenade=1
      Launch
    gorlek:
      DoubleJump, TripleJump OR Sword OR Hammer
      Dash, Glide OR Sword OR Hammer
      Bash
      Combat=SpinCrab, SentryJump=1

  conn MarshPastOpher.PoolsPathWest:  # the squonkey doesn't reappear if you respawn on this checkpoint
    moki: Bash, DoubleJump OR Launch
    gorlek:
      Bash, Dash OR Glide
      Bash, Sword, Damage=10
      ShurikenBreak=20, Bash, Sword
      ShurikenBreak=20, Bash, Damage=10, Hammer
      ShurikenBreak=20, DoubleJump, Damage=10, TripleJump OR Dash OR Glide OR Sword OR Hammer
      ShurikenBreak=20, DoubleJump, TripleJump, Dash, Glide OR Sword  # enough tools to allow multiple approaches
      ShurikenBreak=20, Launch, DoubleJump OR Dash OR Bash OR Glide OR Sword OR Hammer OR Damage=10
    unsafe:
      ShurikenBreak=20, Launch
      Hammer, Bash                    # Fairly precise air combos needed
      Hammer, Sword, Bash             # Fairly precise air combos needed
      Hammer, Launch                  # Launch at ceiling above water
      Hammer, Damage=70               # It's possible with 60dmg, but really precise
  conn MarshPastOpher.PoolsPathEast:
    moki: Bash
    gorlek:
      Glide, DoubleJump OR Dash OR Launch
      Damage=10  # more other paths would exist, but seem difficult to do damageless themselves
    unsafe: DoubleJump OR Dash OR Glide OR Launch

# checkpoint at -740, -4168

anchor MarshPastOpher.PoolsPathWest at -803, -4187:  # Right on top of MarshPastOpher.PoolsPathEX
  refill Checkpoint

  pickup MarshPastOpher.PoolsPathEX: free
  pickup PoolsApproach.MillPathHC:
    gorlek, ShurikenBreak=20:
      Water, Bash, DoubleJump, TripleJump
      Water, WaterDash, Damage=20, DoubleJump OR Dash OR Glide OR Sword OR Hammer  # Analog swimming can avoid the damage boost but its hard to do with keyboard swimming
      Water, Bash, Damage=20, DoubleJump
      Water, Launch
    unsafe, ShurikenBreak=20:
      Water, WaterDash
      Water, Bash, Damage=20, Sword
      Water, Bash
      Water, DoubleJump, TripleJump OR Sticky

  conn MarshPastOpher.PoolsPathMiddle:
    moki, BreakWall=20:
      DoubleJump, Bash, Dash OR Glide
      Bash, Grenade=1, Dash, Glide
      Launch, DoubleJump OR Dash OR Bash OR Glide
    gorlek:
      BreakWall=20:  # go above and open the shortcut
        DoubleJump, Bash, Sword OR Hammer OR TripleJump OR Damage=10
        Dash, Bash, Glide OR Sword OR Hammer OR Damage=10
        Sword, Bash, Damage=10
        SentryJump=1, Bash, Damage=10  # land in the spikes, bash the lantern then air combo with sword or hammer to reach the patform
        DoubleJump, TripleJump, Dash OR Glide OR Damage=10
        DoubleJump, TripleJump, SentryJump=1  # triple jump from the left wall + air combo with sword or hammer. sjump to reach the platform
        DoubleJump, Damage=10, Dash OR Glide OR Sword OR Hammer
        Dash, Damage=10, Sword OR Hammer
        SwordSJump=1, Damage=10
        Bash, Grenade=1, DoubleJump OR Dash OR Damage=10
        Launch  # Reset Launch by hitting the ceiling
      Glide, DoubleJump, Hammer OR Spear=1  # go below and break the floor
      Glide, Dash, Hammer OR Spear=1  # go below and break the floor
    unsafe:
      BreakWall=20, Damage=10, DoubleJump OR Sword OR Dash
      BreakWall=20, Damage=10, Glide, Hammer
      BreakWall=20, Damage=10, Bash
      BreakWall=20, Bash, Grenade=1  # bash grenade near the spikes, bash glide of the lantern
      SentryJump=1, Bash  # Hug the wall and the SentryJump, then horizontal slashes to the lantern; weapon breaks the wall
      HammerSJump=1, Damage=10 OR Water  # hammer breaks the wall, can avoid the damage boost but will land in water
  conn PoolsApproach.RightOfWheel:
    gorlek, ShurikenBreak=20:
      Water, Grapple, DoubleJump OR Dash OR Launch
      Water, Grapple, Damage=20, Glide OR Sword
      Water, Damage=20, DoubleJump, TripleJump, Dash OR Glide OR Sword OR Hammer
      Water, Launch, Damage=20
      Water, Launch, DoubleJump, Dash
      Water, Launch, DoubleJump, Sword OR Hammer
      Water, Launch, Dash, Sword OR Hammer
      Water, Grapple, WaterDash, Hammer, Damage=20
    unsafe, ShurikenBreak=20:
      Water, Launch
      Water, Grapple, Hammer OR Glide OR Sword

region MidnightBurrows:
  moki: Danger=25
  gorlek: free
  kii: free
  unsafe: free

anchor MidnightBurrows.Teleporter at -945, -4582:  # At the teleporter
  refill Full

  state NonGladesTeleporter: free

  conn Teleporters: free
  conn MidnightBurrows.BelowLupo:
    moki: Combat=SneezeSlug+Bat OR Bash OR Launch
    gorlek: DoubleJump OR Dash OR Damage=16
    kii: free
  conn MarshSpawn.BurrowsEntry:
    moki, MarshSpawn.BurrowsOpen:
      Launch
      Bash, DoubleJump, Dash OR Glide
    gorlek, MarshSpawn.BurrowsOpen:
      Bash, DoubleJump
      SentryJump=3, DoubleJump, Damage=15
    kii, MarshSpawn.BurrowsOpen:
      Bash, Dash OR Glide OR Sword OR Hammer OR Shuriken=3 OR Sentry=4  # Bait shots from the spider
      Bash, Grenade=1, Shuriken=1 OR Sentry=1 OR Flash=1  # bait shots from the spider, land where the mortar is, bait it, grenade, bash the mortar to reach your grenade
    unsafe, MarshSpawn.BurrowsOpen:
      # Bash, Grenade=1
      Bash  # using the projectiles efficiently

anchor MidnightBurrows.BelowLupo at -850, -4579:  # Past the enemies near the teleporter
  pickup MidnightBurrows.LeftKS:
    moki: DoubleJump OR Dash OR Glide OR Launch
    gorlek: Sword OR Hammer OR Damage=15
    kii: free  # teleport
  # lupo paths would be redundant with Center

  conn MidnightBurrows.Teleporter:
    moki: Combat=SneezeSlug+Bat OR Bash OR Launch
    gorlek: free
  conn MidnightBurrows.Central:
    moki:
      DoubleJump, Combat=SneezeSlug OR Bash
      Launch
    gorlek:
      DoubleJump OR Dash OR Sword OR Hammer
      Combat=SneezeSlug, Glide
    kii: Glide OR Bash OR Shuriken=1 OR Sentry=1 OR Flash=1 OR Blaze=2 OR Damage=15  # Land on spikes to go into the lower left portal
    unsafe: free  # jump into the portal and wait until you get enough height. That's it.
      # Blaze=1
      # Grenade=1  # Grenade while in right Teleporter to get to the left ceiling

anchor MidnightBurrows.Central at -781, -4564:  # The ledge left of the big portal room
  refill Checkpoint

  state MidnightBurrows.Lever:  # paths that can't use the anchor because they only work without the lever already pulled
    kii: Damage=15, Blaze=1
    unsafe:
      Damage=15  # may need <60 fps?
      Shuriken=1, Sentry=1 OR Flash=1 OR Blaze=1 OR Spear=1  # extend corner boost with shuriken

  pickup MidnightBurrows.LupoMap:
    moki: SpiritLight=50, DoubleJump OR Dash OR Glide
    gorlek: SpiritLight=50
  pickup MidnightBurrows.DeflectorShard:  # check for redundancies with activating the lever
    moki:
      Launch
      MidnightBurrows.Lever, DoubleJump, Dash OR Glide
    gorlek, MidnightBurrows.Lever:  # The slug isn't here if you respawn from the checkpoint
      DoubleJump, TripleJump OR Sword OR Hammer
      Dash OR Glide
    kii, MidnightBurrows.Lever:
      DoubleJump OR Sword OR Hammer OR Shuriken=2 OR Sentry=2 OR Flash=2
      Damage=15, Spear=2 OR Blaze=2
    unsafe:
      # DoubleJump, Sentry=1, Damage=15
      # DoubleJump, Sentry=2
      DoubleJump
      Dash, Bash
      MidnightBurrows.Lever, Damage=15

  conn MidnightBurrows.BelowLupo: free
  conn MidnightBurrows.TabletRoom:
    moki:
      Bash, DoubleJump OR Dash OR Glide
      Launch
    gorlek: Bash OR SentryJump=2
    kii: DoubleJump, TripleJump, Damage=30 OR Sword  # with sword, pogo the mortar
    unsafe:
      DoubleJump, Damage=15, TripleJump OR Sword
      Grenade=1
  conn MidnightBurrows.LeverRoom:  # keep in mind that these paths have to work after the lever has been pulled
    moki:
      Glide
      DoubleJump, Dash
      Bash, DoubleJump OR Dash
      Launch, DoubleJump OR Dash OR Bash
    gorlek:
      DoubleJump, TripleJump OR Sword OR Hammer
      Dash, Sword OR Hammer
      Bash, Sword OR Hammer
      Damage=15, DoubleJump OR Dash OR Bash OR Sword OR Hammer
      Launch
    kii:
      Dash OR Sword OR Sentry=3 OR Damage=30  # Reset dash with ceiling
      DoubleJump, Shuriken=1 OR Sentry=1 OR Flash=1 OR Blaze=2
      Bash, Shuriken=1 OR Sentry=1 OR Flash=1 OR Blaze=1 OR Spear=1
      Hammer, Shuriken=1 OR Sentry=1 OR Flash=1
      Damage=15, Bash OR Shuriken=1 OR Sentry=1 OR Flash=1 OR Blaze=2
    unsafe: Bash  # Bash the lantern once to the right then bash it again
  conn MidnightBurrows.BelowUpperKS:  # so far all paths not using MidnightBurrows.Lever would be redundant
    moki: MidnightBurrows.Lever, Launch  # paths coming from the right side are on that anchor
    gorlek: MidnightBurrows.Lever, SentryJump=2, DoubleJump OR Dash OR Glide
    kii, MidnightBurrows.Lever:
      DoubleJump, TripleJump, Damage=15
      DoubleJump, Bash  # use the slime then bait the spider
    unsafe, MidnightBurrows.Lever:
      SentryJump=2
      SentryJump=1, DoubleJump, Damage=15
      DoubleJump, Sword OR Damage=15
      Bash
  conn MidnightBurrows.East:  # check for redundancies with activating the lever
    moki:
      Launch
      MidnightBurrows.Lever, DoubleJump OR Dash OR Glide
    gorlek, MidnightBurrows.Lever:
      Sword
      Bash, Grenade=1  # bash the lantern to reach the lever, grenade bash from there
      HammerSJump=1
    kii, MidnightBurrows.Lever:  # you can jump out of the portal above the lever, but it's a bit uncooperative, so it's not considered in kii
      Hammer OR Shuriken=2 OR Sentry=3
      Bash, Shuriken=1 OR Sentry=2
    unsafe: MidnightBurrows.Lever, Bash OR Sentry=1 OR Blaze=1 OR Flash=1 OR Shuriken=1 OR Spear=1

anchor MidnightBurrows.TabletRoom at -824, -4531:  # Before the four keystone door
  refill Checkpoint
  refill Health=1

  state MidnightBurrows.KeystoneDoor:
    moki: Keystone=4

  quest MidnightBurrows.TabletQI:
    moki: MidnightBurrows.KeystoneDoor

  conn MidnightBurrows.Central: free

# checkpoint at -707, -4588
# checkpoint at -698, -4566

anchor MidnightBurrows.LeverRoom at -685, -4616:  # At the lever lifting the portals
  refill Checkpoint

  state MidnightBurrows.Lever: free

  pickup MidnightBurrows.LowerKS:
    moki:
      Glide OR Launch
      Bash, Grenade=1
    gorlek:
      DoubleJump, TripleJump OR Dash OR Sword OR Hammer
      Dash, Sword OR Hammer
      Damage=15, DoubleJump OR Dash OR Sword OR Hammer  # boost on the brambles below the keystone
      SentryJump=1  # use the weapon for movement as well
    kii:
      Dash OR Sentry=3
      Damage=15  # boost on the brambles below the keystone
      DoubleJump, Shuriken=1 OR Sentry=1 OR Flash=1 OR Blaze=1 OR Spear=1
      Hammer, Shuriken=1 OR Sentry=1 OR Flash=1
    unsafe: Sword

anchor MidnightBurrows.East at -687, -4553:  # Behind the timed-puzzle door
  refill Checkpoint

  conn MidnightBurrows.DenConnection:
    moki: Combat=SneezeSlug+Tentacle OR Bash OR Launch
    gorlek: Dash OR Damage=10
    kii: free

anchor MidnightBurrows.DenConnection at -597, -4549:  # At the wall connecting to Den
  refill Checkpoint

  state MidnightBurrows.HowlsDenShortcut:
    moki: BreakWall=10

  pickup MidnightBurrows.RightKS: free

  conn MidnightBurrows.PortalCorridor:
    moki: Combat=WeakSlug OR Bash OR Launch
    kii: DoubleJump
  conn HowlsDen.DoubleJumpTreeArea:
    moki: MidnightBurrows.HowlsDenShortcut

anchor MidnightBurrows.PortalCorridor at -632, -4525:  # To the right of where floor and ceiling are all portals
  refill Checkpoint

  conn MidnightBurrows.DenConnection: free
  conn MidnightBurrows.BelowUpperKS:
    moki:
      DoubleJump, Glide
      DoubleJump, Dash, Damage=15
      Launch, Glide, Damage=15  # Since patch 3, Launching through a portal gives you a major boost, which in this case quickly ends in spikes
    gorlek:
      Glide
      DoubleJump, TripleJump OR Dash OR Sword OR Hammer
      Dash, Sword OR Hammer
      Launch, Damage=15, DoubleJump OR Dash OR Sword OR Hammer
    kii:
      DoubleJump, Shuriken=1 OR Sentry=1 OR Flash=1 OR Damage=15
      Dash, Shuriken=4 OR Sentry=4 OR Damage=15  # use your weapon to slow you down to make it easier to avoid the dboost
      Damage=15, Sword OR Hammer OR Sentry=5
      Damage=30, Sentry=3 OR Blaze=4
      Damage=45, Shuriken=1 OR Sentry=1 OR Flash=1 OR Blaze=2 OR Spear=2
      Damage=60
    unsafe: free  # :eyes:
      # Dash
      # Blaze=5, Damage=15
      # Spear=1, Damage=45
      # Bash, Damage=45  # Bash the slime

anchor MidnightBurrows.BelowUpperKS at -724, -4524:  # Just below the upper keystone
  pickup MidnightBurrows.UpperKS:
    moki: Combat=Bat OR Bash
    gorlek: Dash OR Launch
    kii: free

  conn MidnightBurrows.Central:
    moki: Combat=Bat OR Bash
    gorlek: Dash OR Launch
    kii: free
  conn MidnightBurrows.PortalCorridor:  # check for redundancies with Central -> Lever
    kii:
      Damage=15, Blaze=6
      Damage=45, Spear=4
      Damage=60, Flash=2 OR Blaze=4
      Damage=90, Flash=1 OR Blaze=1 OR Spear=1
      Damage=150

region WestHollow:
  moki: Danger=20
  gorlek: free
  kii: free
  unsafe: free

anchor WestHollow.Entrance at -303, -4238:  # At Twillen
  refill Checkpoint
  refill Energy=3:
    moki: BreakCrystal

  state WestHollow.UpperDrainLeverPulled:  # Lever that drains the first section of the hollow. Paths who cross the first bridge originate from InFrontPurpleDoor. Make sure it's not redundant with Entrance->InFrontPurpleDoor->UpperDrainLeverPulled
    moki:
      Bash, Combat=BombSlug, Bow=1  # bashing up with the slug
      Bash, Combat=BombSlug, DoubleJump, Dash OR Glide  # bashing up with the slug
    gorlek:
      Bash, Bow=1 OR DoubleJump OR Dash OR Glide OR Sword  # bait the bombslug
      SwordSJump=1
      HammerSJump=1, Bow=1 OR DoubleJump OR Dash OR Glide
    kii:
      Bash, Hammer OR Sentry=2
    unsafe:
      HammerSJump=1
      Bash, Shuriken=2
  state WestHollow.PurpleDoorOpen:  # Path who drop from the frog statue originate from InFrontPurpleDoor
    moki, WestHollow.UpperDrainLeverPulled, Bow=1:
      DoubleJump, Dash
      Launch
      Bash, Grenade=1
    gorlek, WestHollow.UpperDrainLeverPulled, Bow=1:
      SentryJump=1, DoubleJump
      DoubleJump, TripleJump
      Glide, DoubleJump OR Dash  # Glide from the slime's position
    kii, WestHollow.UpperDrainLeverPulled, Bow=1:
      Dash, Hammer
      Glide, Sword OR Hammer OR Spear=1 OR Shuriken=1 OR Flash=1 OR Sentry=1 # Glide from the slime's position
      Bash  # Bash the slime
    unsafe, WestHollow.UpperDrainLeverPulled, Bow=1: Glide, Blaze=1

  pickup WestHollow.CrusherHC: free

  conn TwillenShop: free
  conn MarshPastOpher.BowArea:
    moki, MarshPastOpher.EyestoneDoor:
      DoubleJump OR Launch
      Bash, Grenade=1
    gorlek, MarshPastOpher.EyestoneDoor:
      Dash OR Glide OR Sword OR Hammer OR Damage=10  # Go through the lower part
    kii, MarshPastOpher.EyestoneDoor: Bash OR Spear=1 OR Shuriken=1 OR Blaze=1 OR Flash=1 OR Sentry=1
    unsafe: MarshPastOpher.EyestoneDoor  # (free with tight platforming)
  conn WestHollow.InFrontPurpleDoor:  # do not relly on the dirty water. If you need the water, it would be a softlockable path once you drained the water
    moki:
      Combat=2xSlug, Bow=1, DoubleJump OR Dash  # the camera only reliably moves to the tongue if you can kill the slug
      DoubleJump, Dash OR Glide
      Bash, Combat=BombSlug OR DoubleJump OR Dash OR Glide  # bashing up with the slug
      Launch
    gorlek:
      Bow=1, DoubleJump OR Dash OR Glide OR Sword OR Hammer OR Damage=10  # deal with the camera
      DoubleJump, TripleJump OR Sword OR Hammer
      SentryJump=1  # Go up to the moki, then poles and then jump down
      Bash  # bash the slime to get up
    kii:
      Bow=1, Spear=1 OR Shuriken=1 OR Flash=1 OR Sentry=1
      DoubleJump, Spear=1 OR Shuriken=1 OR Blaze=1 OR Flash=1 OR Sentry=1
      Dash
      Glide, Sword OR Hammer  # with sword, pogo the slime
    unsafe:
      Glide  # glide jump
      DoubleJump  # this one is really precise
  conn WestHollow.HollowDrainMiddle:
    moki: WestHollow.UpperDrainLeverPulled
    unsafe:
      #Dash swim
      Damage=60
      WaterDash, Damage=20

anchor WestHollow.InFrontPurpleDoor at -181, -4240:  # In front of the purple door, before the TP
  state WestHollow.UpperDrainLeverPulled:  # Lever that drains the first section of the hollow. Make sure it's not redundant with paths from Entrance
    moki:
      Combat=Slug, Bow=3, DoubleJump OR Dash  # the camera only reliably moves to the tongue if you can kill the slug
      Combat=BombSlug, DoubleJump, Dash, Glide
      Launch
    gorlek:
      Bow=2
      Bow=1, DoubleJump OR Dash OR Glide OR Sword
      DoubleJump, TripleJump OR Dash
      SentryJump=1, DoubleJump
      Bash, Grenade=1, DoubleJump
    kii:
      Bow=1, Hammer OR Sentry=2
      Dash, Sword OR Hammer
      DoubleJump, Hammer OR Shuriken=1
      DoubleJump, Glide, Sword OR Flash=1 OR Sentry=1
      DoubleJump, Sword, Spear=1 OR Blaze=1 OR Flash=1 OR Sentry=1  # djump->upslash->energy weapon
      DoubleJump, Damage=10, Sword OR Glide OR Spear=1 OR Blaze=1 OR Flash=1 OR Sentry=1  # Damage is easy to avoid (beside with blaze) but you'll land in friendly spikes
      Bash, Grenade=1  # Bash the slime to the platform, throw Grenade, bash from slime then Grenade
    unsafe:
      SentryJump=1
      DoubleJump, Sword OR Glide OR Spear=1 OR Flash=1 OR Sentry=1 # Could be kii but you will touch friendly spikes 
      DoubleJump, Damage=10
  state WestHollow.PurpleDoorOpen:  # Be carefull it's not redundant with paths from Entrance
    kii, WestHollow.UpperDrainLeverPulled, Bow=1: 
      Dash, Sword OR Shuriken=1 OR Flash=1 OR Sentry=1
      DoubleJump, Sword OR Hammer OR Sentry=2
      Sword, Shuriken=1 OR Flash=1 OR Sentry=1
    unsafe: Bow=1  # Drop shot
      # Bow=1, DoubleJump, Shuriken=1
      # Bow=1, Sword, Hammer
  
  conn WestHollow.Entrance:
    moki:
      Combat=2xSlug, WestHollow.UpperDrainLeverPulled OR DoubleJump OR Dash OR Glide OR Bow=1
      Bash, WestHollow.UpperDrainLeverPulled OR DoubleJump OR Dash OR Glide OR Bow=1 OR Grenade=1
      Launch
    gorlek: WestHollow.UpperDrainLeverPulled OR Bow=1 OR DoubleJump OR Dash OR Glide OR Sword OR Damage=20
    kii: Bash OR Hammer OR Sentry=2
    unsafe: Shuriken=1
  conn WestHollow.HollowDrainMiddle:
    moki: WestHollow.UpperDrainLeverPulled
    unsafe:
      #Dash swim
      Damage=60
      WaterDash, Damage=20
  conn EastHollow.Teleporter:
    moki: WestHollow.PurpleDoorOpen

anchor WestHollow.HollowDrainMiddle at -197, -4275:  # At the crystal below the purple eye
  refill Checkpoint
  refill Energy=3:
    moki: WestHollow.UpperDrainLeverPulled, BreakCrystal
  refill Energy=1:  # no matter which direction you come to or go from here, you should be able to grab this crystal without having to go back
    moki: WestHollow.FullyDrained, BreakCrystal

  # this anchor doesn't assume drained water because that should make it usable for weird dirty water swim paths
  pickup WestHollow.HiddenEC:
    moki: WestHollow.FullyDrained, BreakWall=10
    unsafe: WestHollow.UpperDrainLeverPulled, WaterDash, Damage=80  # Break the wall with waterdash. Can't have a path without pulling the 1st lever because it would be a softlockable path as soon as you pull that lever.

  conn WestHollow.RockPuzzle:
    moki, WestHollow.UpperDrainLeverPulled:
      Bow=2, DoubleJump OR Dash
      DoubleJump, Dash
      Glide OR Launch
      # fully drained paths seem kind of irrelevant?
    gorlek:
      WestHollow.UpperDrainLeverPulled:
        Bow=2, Sword OR Hammer
        DoubleJump, TripleJump OR Sword OR Hammer
        Dash, Sword OR Hammer
        Damage=20  # dboost on the water if it's there and on the spikes of not
      WestHollow.FullyDrained, DoubleJump OR Sword OR Damage=10  # mainly for header support
    kii:
      WestHollow.UpperDrainLeverPulled:
        Dash OR Sword OR Blaze=5 OR Sentry=3
        Bow=2, Spear=1 OR Shuriken=1 OR Blaze=1 OR Flash=1 OR Sentry=1
        Hammer, Shuriken=1 OR Blaze=1 OR Flash=1 OR Sentry=1
      WestHollow.FullyDrained, Hammer OR Shuriken=1 OR Sentry=2  # mainly for header support
    unsafe:
      WestHollow.UpperDrainLeverPulled, DoubleJump OR Hammer OR Blaze=4 OR Sentry=2 #friendly spike on the very edge
      # Dirty water swim are irrelevant. You could solve the rock puzzle which let you get WestHollow.FarLeftEX but it have to be solvable without the water as well if you don't want the path to be softlockable.
      # You can't cross the bridge above WestHollow.RockPuzzleEX, making the pickup non-accesible without WestHollow.UpperDrainLeverPulled
      # You can't pull the WestHollow.FullyDrained lever when its underwater.
      # Damage=80
      # WaterDash, Damage=20
  conn WestHollow.HollowDrainLower:
    moki: WestHollow.FullyDrained
    unsafe:
      Damage=60  # Would be only 40 if you didn't pull the lever but it have to work in either state of the water
      WaterDash, Damage=20 # Can do it damageless if you didn't pull the lever
  conn WestHollow.Entrance:
    moki, WestHollow.UpperDrainLeverPulled:
      DoubleJump OR Dash OR Glide OR Launch
      Bash, Grenade=1
    gorlek, WestHollow.UpperDrainLeverPulled:
      Sword OR Hammer  # Hammer is a bit particular; you can use upslash and horizontal slashes instead
    kii, WestHollow.UpperDrainLeverPulled: Shuriken=1 OR Blaze=2 OR Flash=1 OR Sentry=1
    unsafe:
      Damage=60
      Damage=40, DoubleJump OR Dash OR Sword
      WaterDash
      
anchor WestHollow.RockPuzzle at -249, -4275:  # At the right ledge of the rock puzzle room
  refill Checkpoint
  refill Health=1
  refill Energy=3:
    moki: BreakCrystal, DoubleJump OR Dash OR Bash OR Glide OR Launch
    gorlek: BreakCrystal

  state WestHollow.RockPuzzleSolved:  # You can get the puzzle into some weird constellations, but teleporting out works in the worst cases
    moki, WestHollow.UpperDrainLeverPulled:
      Combat=Skeeto, Bow=4, DoubleJump OR Dash OR Glide
      Bow=4, Bash OR Launch
    gorlek, WestHollow.UpperDrainLeverPulled:
      Bow=1, SentryJump=1 OR Launch  # Get up to the rock and push it to use only one Bow shot
      Bow=1, Bash, Grenade=1  # Get up to the rock and push it to use only one Bow shot
      Combat=Skeeto, Bow=6  # Stand to the left of energy crystal, look up and aim for the target, minimum 4 shots needed
    kii, WestHollow.UpperDrainLeverPulled:
      Bow=4  # use the pole on the left in order to reach the floating platform
      Bow=1, DoubleJump, TripleJump, Sword OR Hammer OR Spear=1 # climb the right wall
    unsafe, WestHollow.UpperDrainLeverPulled:
      Bow=1, DoubleJump, Sword  # Pogo the skeeto. It's hard to bait it at the right position.
      Bow=1, DoubleJump, TripleJump 
      
  pickup WestHollow.RockPuzzleEX:
    moki: WestHollow.FullyDrained
    unsafe:
      WestHollow.UpperDrainLeverPulled, Damage=80  # should probably be 40 damage considering the checkpoint?
      WestHollow.UpperDrainLeverPulled, WaterDash, Damage=40
  pickup WestHollow.HiddenEC:
    moki: WestHollow.FullyDrained, BreakWall=10
    unsafe: WestHollow.FullyDrained, WaterDash, Damage=120

  conn WestHollow.FarLeftRoom:
    moki, WestHollow.UpperDrainLeverPulled, WestHollow.RockPuzzleSolved:
      Combat=Skeeto+Slug, Bow=1, DoubleJump OR Dash
      Bash OR Launch  # bashing off the skeeto
    gorlek, WestHollow.UpperDrainLeverPulled, WestHollow.RockPuzzleSolved:
      Combat=Skeeto+Slug, Bow=1, Glide OR Sword
      SentryJump=1
      DoubleJump, Combat=Slug OR Damage=10  # Jump to the left wall and wrap around to the top
    kii:
      Bow=1, Hammer OR Spear=1 OR Shuriken=1 OR Flash=1 OR Sentry=1
      DoubleJump
      Sword  # Pogo the skeeto
    unsafe, WestHollow.UpperDrainLeverPulled, WestHollow.RockPuzzleSolved:
      Hammer  # Upslash and swing left
  conn WestHollow.HollowDrainMiddle:
    moki:
      WestHollow.UpperDrainLeverPulled, Launch, DoubleJump OR Dash OR Glide OR Bow=1
      WestHollow.FullyDrained, Bow=3, DoubleJump  # one for the slime, two for the tongues
      WestHollow.FullyDrained, Bash, Grenade=1
      WestHollow.FullyDrained, Launch
    gorlek:
      WestHollow.UpperDrainLeverPulled, DoubleJump, TripleJump  # Jump to the pole, then wrap around to the eye and jump to the ground
      WestHollow.UpperDrainLeverPulled, Launch
      WestHollow.FullyDrained, Bow=1, DoubleJump  # wrap around instead of using the other tongue
      WestHollow.FullyDrained, SentryJump=1  # After SentryJump you need horizontal slashes
      WestHollow.UpperDrainLeverPulled, WaterDash, Damage=20, DoubleJump, Bow=1  # use the bow path if the water is gone
      WestHollow.UpperDrainLeverPulled, WaterDash, Damage=20, Dash, Bash, Grenade=1  # use the bashnade path if the water is gone
      WestHollow.UpperDrainLeverPulled, WaterDash, Damage=20, Dash, SentryJump=1  # use the sjump path if the water is gone
    kii:
      WestHollow.UpperDrainLeverPulled, DoubleJump, Hammer # djump+upslash to the eye
      WestHollow.FullyDrained, Bow=3:  # 2 arrows for the eyes, one for the slime
        Dash OR Hammer
        Sword, Shuriken=1 OR Flash=1 OR Sentry=1
        Glide, Shuriken=1 OR Flash=1 OR Sentry=1  # have to walljump on the second eye to avoid a dboost
    unsafe:
      WestHollow.UpperDrainLeverPulled, Dash, DoubleJump
      WestHollow.UpperDrainLeverPulled, Sword  # pogo on the energy crystal
  conn WestHollow.HollowDrainLower:
    moki: WestHollow.FullyDrained
    unsafe:
      Damage=80
      WaterDash, Damage=40  # Possible with only 30 damage without draining the water at all but that would softlock if you drain the upper part
      
anchor WestHollow.FarLeftRoom at -357, -4284:  # ledge below and to the right of second drain lever
  refill Energy=3:  # fast respawning crystal
    moki: BreakCrystal
  # energy crystal below not considered because it doesn't seem relevant for anything

  state WestHollow.FullyDrained:
    moki, WestHollow.UpperDrainLeverPulled:
      Bow=2, DoubleJump OR Dash OR Glide
      Launch
    gorlek, WestHollow.UpperDrainLeverPulled:
      Bow=1, SentryJump=1
      Bow=1, DoubleJump, Sword OR Hammer  # DoubleJump and upslash to get on the wall to the right
      Bow=1, Bash, Grenade=1
      Bow=2, Sword OR Hammer
      DoubleJump, TripleJump  # Jump off the eye to the left
      DoubleJump, Damage=10, Dash
      Damage=20, WaterDash, DoubleJump OR Dash OR Glide OR Sword OR Hammer  # these paths aren't meaningful anymore if the water is gone, so this does not softlock
    kii:
      Bow=2, Spear=1 OR Shuriken=1 OR Blaze=1 OR Flash=1 OR Sentry=1
      Bow=1, DoubleJump, Spear=1 OR Flash=1 OR Sentry=1
      WaterDash, Damage=20, Spear=1 OR Shuriken=1 OR Blaze=1 OR Flash=1 OR Sentry=1
      Bash, Grenade=1, DoubleJump
      Dash, Damage=10, Sword OR Hammer OR Spear=2 OR Shuriken=2 OR Flash=2 OR Sentry=2
      Dash, Damage=20, Glide OR Spear=1 OR Shuriken=1 OR Flash=1 OR Sentry=1
    unsafe, WestHollow.UpperDrainLeverPulled:
      DoubleJump, Dash
      Bash, Grenade=1, Dash OR Glide OR Sword OR Hammer OR Spear=1 OR Shuriken=1 OR Blaze=1 OR Flash=1 OR Sentry=1  # precise bash grenade to wall jump on the right wall. Other option to jump to the lever
      Dash, Damage=10, Glide OR Spear=1 OR Shuriken=1 OR Flash=1 OR Sentry=1
      # DoubleJump, Dash, SentryJump=1    # SentryJump on the eye

  pickup WestHollow.FarLeftEX:
    moki, WestHollow.FullyDrained:
      Bash OR Launch
      Bow=1, DoubleJump, Dash
    gorlek, WestHollow.FullyDrained:
      DoubleJump, TripleJump OR Dash OR Glide OR Sword OR Hammer OR Damage=10
      Bow=1, Dash OR DoubleJump  # there are more options, this was the most lenient
      SentryJump=1
    kii, WestHollow.FullyDrained:
      DoubleJump, Spear=1 OR Shuriken=1 OR Flash=1 OR Sentry=1
      Bow=1, Glide OR Hammer
      Bow=1, Sentry=2, Shuriken=1 OR Flash=1 OR  Sentry=1
      Sword  # Pogo the slug. Baiting it under the pickup is pretty awful
    unsafe:
      WestHollow.FullyDrained:
        Bow=1, Shuriken=3
        Sword     # Pogo the shot of the slug
  # backwards connection blocked by the door

# checkpoint at -356, -4306

anchor WestHollow.HollowDrainLower at -216, -4329:  # Next to the jumppad left of Lupo
  refill Checkpoint

  pickup WestHollow.QuickshotShard:  # middle water state can softlock this, so you have to be able to fully lower the water.
    moki, WestHollow.FullyDrained:  # DoubleJump is for lenience on the bowshot
      DoubleJump, Bow=1, Dash, Combat=2xSkeeto OR Bash
      DoubleJump, Bow=1, Launch
    gorlek, WestHollow.FullyDrained:  
      Bow=1, Dash OR Launch
    kii, WestHollow.FullyDrained: Bow=1  # bait the first crusher, us it as an elevator to the eye then bait it again and jump from it to the left
  pickup WestHollow.SwimEC:
    moki: Water
    unsafe:
      Damage=215  # 200 from water, 5 from fish, 10 from spikes
      Bash, Damage=160
      WaterDash, Damage=100
  pickup WestHollow.LupoMap:
    moki, SpiritLight=150:  # All the path options here include a way to get past the enemy
      DoubleJump, Dash
      Bash  # bash off the slug
      Launch
    gorlek, SpiritLight=150:  # All the path options here include a way to get past the enemy
      DoubleJump, TripleJump OR Sword OR Hammer  # all have alternate paths from the right or from below
      SentryJump=1
    kii, SpiritLight=150:
      Sword  # Pogo the slug
      DoubleJump, Glide OR Shuriken=1 OR Sentry=2
      Dash, Hammer OR Shuriken=1
    unsafe, SpiritLight=150:
      DoubleJump, Spear=1 OR Flash=1 OR Sentry=1
      Dash, Spear=1 OR Flash=1 OR Sentry=1
  pickup WestHollow.BelowLupoEX:
    moki:  # All the path options here include a way to get past the enemies
      DoubleJump, Dash
      Launch
    gorlek:  # All the path options here include a way to get past the enemies
      DoubleJump, TripleJump OR Sword OR Hammer OR Damage=10
    kii:
      DoubleJump, Glide OR Spear=1 OR Shuriken=1 OR Blaze=1 OR Flash=1 OR Sentry=1
      Dash, Sword OR Hammer OR Shuriken=1 OR Blaze=1 OR Flash=1 OR Sentry=1
      Hammer, Shuriken=1 OR Flash=1 OR Sentry=1
    unsafe:
      DoubleJump
      Damage=10, SwordSJump=1
      Hammer    # upswing to get onto the right side of the spikes (you can touch them)
      Dash      # max jump without hitting the spike hitbox, dash to the small ledge

  conn WestHollow.TrialApproach:  # middle water state can softlock this, so you have to be able to fully lower the water.
    moki, WestHollow.FullyDrained:
      Combat=Slug+2xSkeeto, DoubleJump, Dash OR Glide
      Combat=Slug+2xSkeeto+Hornbug, Dash, Glide
      Bash, Damage=10, DoubleJump OR Dash OR Glide  # bash off the skeetos
      Water, WaterDash, Combat=Slug, Combat=Hornbug OR DoubleJump
      Water, WaterDash, Bash
      Launch
    gorlek, WestHollow.FullyDrained:
      Combat=Slug+2xSkeeto, DoubleJump OR Dash OR Glide OR Sword
      Bash  # bash off the skeetos
      SentryJump=1
    kii, WestHollow.FullyDrained:
      Hammer
      Combat=Slug+2xSkeeto, Sentry=2
    unsafe:
      WestHollow.FullyDrained, Combat=Slug+2xSkeeto, Shuriken=2 OR Blaze=3
  conn WestHollow.DashApproach:
    moki: Combat=SneezeSlug OR DoubleJump OR Bash OR Launch
    gorlek: Dash
    kii: free
  # no backwards connection through the water

anchor WestHollow.TrialApproach at -155, -4298:  # after getting past the beetle, at the bottom of the shaft next to trial start
  refill Checkpoint

  conn WestHollow.TrialStart:
    moki:
      Combat=Slug, DoubleJump, Dash OR Glide
      DoubleJump, Bash  # bash off the slug
      Launch
    gorlek:
      Combat=Slug, DoubleJump OR Dash
      Bash, DoubleJump OR Dash
      Damage=10, Sword OR Hammer  # Sword or hammer solve combat requirements and easier movement
      Damage=10, Glide, Combat=Slug OR Bash
    kii:
      Sword
      Hammer, Bash OR Spear=2 OR Shuriken=2 OR Blaze=2 OR Flash=2 OR Sentry=2  # kill the slime with your hammer, fall to the ground again then use your energy weapons to preserrve your upslash for the third jump
      Glide, Bash
      Glide, Combat=Slug, Spear=1 OR Shuriken=1 OR Flash=1 OR Sentry=1
      Damage=10, Combat=Slug, Spear=4 OR Shuriken=4 OR Blaze=4 OR Flash=4 OR Sentry=4
      Damage=10, Damage=10, Combat=Slug, Spear=3 OR Shuriken=3 OR Blaze=3 OR Flash=3 OR Sentry=3
    unsafe:
      Hammer OR Bash       # Sword or hammer movement to avoid damage; Bash using the slug
      Damage=10, Combat=Slug
  conn WestHollow.HollowDrainLower:  # middle water state can softlock this, so you have to be able to fully lower the water.
    moki: WestHollow.FullyDrained

anchor WestHollow.TrialStart at -120, -4260:  # At the Spirit Trial start
  refill Checkpoint

  pickup WestHollow.TrialHC: free
  pickup WestHollow.SpiritTrial:  # middle water state can softlock this, so you have to be able to fully lower the water.
    moki: WestHollow.TrialActivation, WestHollow.FullyDrained, DoubleJump, Dash
    gorlek: WestHollow.TrialActivation, WestHollow.FullyDrained, Dash

  conn WestHollow.TrialApproach: free

# checkpoint at -124, -4377

anchor WestHollow.DashApproach at -111, -4429:  # To the left of the lever door
  refill Checkpoint
  refill Energy=3:
    moki: BreakCrystal

  state WestHollow.TrialActivation:  # Since you have to reach this place again in a race to get an advantage, only paths possible during a trial are meaningful
    moki: DoubleJump OR Dash
    gorlek: Glide
  state WestHollow.DoorLever:  # The door blocking Dash area
    moki:
      Combat=Skeeto+Mantis+2xLizard+Hornbug, DoubleJump OR Dash
      Combat=Skeeto+Mantis+2xLizard+Hornbug, Bash, Grenade=1
      Bash, DoubleJump OR Dash
      Launch
    gorlek:
      DoubleJump OR Dash OR Bash
      Combat=Skeeto+2xLizard+Hornbug, Glide OR Sword OR HammerSJump=1
    kii:
      Glide OR Sword OR Hammer OR Spear=1 OR Shuriken=1 OR Blaze=1 OR Flash=1 OR Sentry=1
    unsafe: Hammer

  conn WestHollow.HollowDrainLower:
    moki:
      Combat=Slug, DoubleJump, Dash
      Bash, Grenade=2, DoubleJump OR Dash
      Launch
    gorlek:
      SentryJump=3  # Possible with 2 SentryJumps
      Combat=Slug, DoubleJump, TripleJump OR Glide OR Sword OR Hammer  # Take the vanilla path up, but use Sword or Hammer slashes as a substitute to Dash/DoubleJump
      Bash, Grenade=2, Damage=10, Glide OR Sword
    kii:
      Combat=Slug, DoubleJump, Spear=2 OR Shuriken=2 OR Flash=2 OR Sentry=2
      Bash, Grenade=1, DoubleJump OR Dash OR Sword OR Hammer OR Shuriken=3  # either bash the mantis or bait the skeeto
      Bash, Grenade=1, Damage=10, Glide OR Flash=3 OR Sentry=3
      Bash, Grenade=1, Glide, Shuriken=1 OR Blaze=1 OR Flash=1 OR Sentry=1
      Dash, Sword OR Hammer
    unsafe:
      Bash  # Take your skeeto friend for a trip
      Dash                            # avoiding slugs is hard and might take patience
      Sword
      DoubleJump, Damage=10 OR Glide  # Jump into the first spike wall or glide over it and then avoid the slugs
  conn WestHollow.DashArea:
    moki: WestHollow.DoorLever

anchor WestHollow.DashArea at -88, -4423:  # To the right of the lever door
  refill Checkpoint

  pickup WestHollow.DashTree: free
  pickup WestHollow.AboveDashEX:  # Paths going above the tree. Path passing through the crushers originate from DashCrushers. Make sure they aren't redundant.
    gorlek:  # Launch would be redundant with going the long way around
      DoubleJump, Bash, Grenade=1  # There are two ledges above the tree, stand on the right one, throw Grenade from there
      SentryJump=1
    kii:
      Bash  # Bash the slug twice
      DoubleJump, TripleJump  # Jump from where the door was. Can wall jump from it if it's still closed
      WestHollow.DoorLever, DoubleJump, Sword  # Lure and pogo the mantis

  conn WestHollow.DashApproach:
    moki: WestHollow.DoorLever
  conn WestHollow.DashCrushers:
    moki: Dash OR Launch
    kii: Bash, Grenade=1
    unsafe: free
  conn WestHollow.AboveDashTree:  # Paths going above the tree. Path passing through the crushers originate from DashCrushers. Make sure they aren't redundant.
    kii: DoubleJump, TripleJump, Sword OR Hammer OR Spear=1 OR Shuriken=1 OR Flash=1 OR Sentry=1  # start jumping from the ledge right next to the spikes
    unsafe: WestHollow.DoorLever, Bash  # Bash the slime on the log above, use the mantis to go there too. Precise bash angle to send the slime in the spikes and bash it again after it dies. Also, the skeeto can come in the spikes area, making that path waaaaay easier

anchor WestHollow.DashCrushers at -23, -4443:  # To the right of the crushers at dash tree
  refill Checkpoint
  
  pickup WestHollow.CrusherEX:
    # No moki path because the need for dash/burrow/waterdash in order to drop through the log is too obscure
    gorlek: Dash
    unsafe: Burrow OR WaterDash  # hmmmmm
  
  conn WestHollow.DashArea:  # Make sure it's not redundant with AboveDashTree->DashArea
    moki: Dash, Bash, Grenade=1
    gorlek: Dash, SentryJump=1
    unsafe:
      SentryJump=1
      Bash, Grenade=1
  conn WestHollow.AboveDashTree:
    moki:
      DoubleJump, Dash
      Launch
    gorlek:
      DoubleJump, TripleJump OR Glide OR Sword
      Dash, Bash, Grenade=1, Glide OR Sword OR Hammer OR Damage=10  # around the right
    kii:
      Bash, Grenade=2  # Bash the mantis in order to reach your grenade from higher. Bash grenade from the hanging log.
      DoubleJump, Hammer
      DoubleJump, Damage=10, Bash OR Shuriken=2 OR Flash=2 OR Sentry=2
      DoubleJump, Bash, Spear=1 OR Shuriken=1 OR Blaze=1 OR Flash=1 OR Sentry=1
      Dash, Sword OR Hammer
    unsafe:
      Sword 
      Dash, Spear=1 OR Shuriken=1 OR Blaze=1 OR Flash=1 OR Sentry=1
      DoubleJump, Spear=1 OR Shuriken=1 OR Blaze=1 OR Flash=1 OR Sentry=1 OR Damage=10 
      Bash, Grenade=1           # using the enemies to bash onto the hanging log
  
anchor WestHollow.AboveDashTree at -21, -4411:  # Top right of dash tree room
  refill Checkpoint
  
  pickup WestHollow.DashRightEX:
    moki:
      DoubleJump, Dash, Combat=WeakSlug OR Bash
      Launch
    gorlek:
      DoubleJump, Sword
      DoubleJump, Bash, TripleJump OR Glide
      DoubleJump, Combat=WeakSlug, TripleJump OR Glide
    kii:
      Bash
      DoubleJump, Hammer
      DoubleJump, Combat=WeakSlug, Shuriken=1 OR Flash=1 OR Sentry=1
      Dash, Combat=WeakSlug, Sword OR Hammer OR Spear=1 OR Shuriken=1 OR Blaze=1 OR Flash=1 OR Sentry=1
    unsafe:
      DoubleJump, Combat=WeakSlug
      Glide, Combat=WeakSlug, Sentry=2
  pickup WestHollow.AboveDashEX:
    moki:
      Glide, Combat=Hornbug+Skeeto OR Bash
      DoubleJump, Dash OR Glide
      Launch
    gorlek:
      DoubleJump OR Dash OR Hammer
      Bash, Sword OR Damage=10
      Combat=Hornbug, Sword OR  Damage=10
    kii: Sword OR Blaze=3 OR Sentry=2 OR Damage=10
    unsafe: Bash OR Shuriken=2
      
  conn WestHollow.DashCrushers:
    moki: Bash OR Glide OR Launch OR DoubleJump OR Dash
    gorlek: Sword OR Hammer
    kii: Spear=1 OR Shuriken=1 OR Blaze=1 OR Flash=1 OR Sentry=1 OR Damage=10
    unsafe: free
  conn WestHollow.DashArea:  # same paths as WestHollow.AboveDashEX
    moki:
      Glide, Combat=Hornbug+Skeeto OR Bash
      DoubleJump, Dash OR Glide
      Launch
    gorlek:
      DoubleJump OR Dash OR Hammer
      Bash, Sword OR Damage=10
      Combat=Hornbug, Sword OR  Damage=10
    kii: Sword OR Blaze=3 OR Sentry=2 OR Damage=10
    unsafe: Bash OR Shuriken=2
  
region EastHollow:
  moki: Danger=20
  gorlek: free
  kii: free
  unsafe: free

anchor EastHollow.Teleporter at -150, -4238:  # the teleporter
  refill Full

  state EastHollow.VoiceDoor:
    moki: EastHollow.ForestsVoice
  state NonGladesTeleporter: free

  pickup EastHollow.HornBeetleFightEX:
    moki, EastHollow.BeetleDefeated:
      DoubleJump, Dash, Bash
      Bash, Grenade=1, DoubleJump OR Dash OR Glide  # the nearby skeeto loses interest in you if you go to the ledge below this pickup
      Launch
    gorlek:
      DoubleJump, Bash, TripleJump OR Dash
      Bash, Grenade=1, DoubleJump OR Dash OR Glide  # the nearby skeeto loses interest in you if you go to the ledge below this pickup
      Launch
      SentryJump=1, DoubleJump, TripleJump
      EastHollow.BeetleDefeated, DoubleJump, TripleJump, Dash OR Glide OR Sword OR Hammer  # Dont make the third jump too quick if you have just Hammer
    kii:
      DoubleJump, TripleJump, Sword  # Pogo
      Bash  # baiting the skeeto can be annoying
      EastHollow.BeetleDefeated, DoubleJump, TripleJump, Spear=1 OR Shuriken=1 OR Blaze=2 OR Flash=1 OR Sentry=1
    unsafe:
      DoubleJump, Sword  # Pogo + upslash
      Hammer, DoubleJump                 # HammerJump
      DoubleJump, Sentry=3 OR Grenade=2  # Use Sentry hops to boost the height or GrenadeJumps
      EastHollow.BeetleDefeated, DoubleJump, Dash, Spear=2  # extend your jump momentum with spear
      EastHollow.BeetleDefeated, DoubleJump, Sentry=4  # Djump+3 sentries from the vine, ceiling jump + sentry to access to the pickup

  conn Teleporters: free
  conn BeetleFight: free
  conn EastHollow.AfterBeetleFight:  # the enemies in the arena only spawn if you have Bash, which allows you to avoid them
    moki: EastHollow.BeetleDefeated, DoubleJump OR Bash OR Launch
    gorlek:
      EastHollow.BeetleDefeated OR Launch
      Bash, DoubleJump OR Dash OR Glide
      SentryJump=1, DoubleJump OR Dash OR Glide  # Go down to the pit, do SentryJump and the use Sword or Hammer to get to the rope
    kii:
      Bash  # need to bait the skeeto all the way on the right which can be annoying
    unsafe:
      Hammer, DoubleJump                         # HammerJump
      # WaveDash, DoubleJump                     # wavedash off the teleporter
  conn EastHollow.MapMoki:
    moki, EastHollow.BeetleDefeated, EastHollow.VoiceDoor:
      Bash, DoubleJump OR Dash OR Glide
      Launch
    gorlek, EastHollow.VoiceDoor:
      Bash, DoubleJump OR Dash OR Glide OR Sword OR Hammer
      Launch
    kii, EastHollow.VoiceDoor:
      Bash
      DoubleJump, TripleJump, Sword  # Pogo
    unsafe, EastHollow.VoiceDoor:
      DoubleJump, Sword  # Pogo
      Hammer, DoubleJump  # HammerJump
  conn WestHollow.InFrontPurpleDoor:
    moki: WestHollow.PurpleDoorOpen

anchor BeetleFight at -81, -4243:
  refill Full

  state EastHollow.BeetleDefeated:
    moki: Boss=250, Regenerate, Damage=35, Dash OR Launch  # Kinda tight on assumed damage, but that's literally what the base game throws you at. It isn't too difficult to avoid the beetle's attacks without Dash, but this is what the base game taught.
    gorlek: Boss=250, Regenerate, Damage=35, DoubleJump
    unsafe: Boss=250

anchor EastHollow.MapMoki at -106, -4221:  # after crossing the voicelocked door above beetle fight
  refill Checkpoint

  quest EastHollow.HandToHandMap: free

  pickup EastHollow.GladesApproachOre:
    moki: Bash, DoubleJump OR Dash OR Glide OR Launch
    gorlek: Bash
    kii:
      Deflector, Sword, Launch
      Deflector, Sword, DoubleJump, TripleJump OR Hammer OR Spear=1 OR Damage=10  # from the right wall or take a dboost in the left spieks
    unsafe:
      Deflector, Hammer, Launch OR DoubleJump

  conn EastHollow.OutsideGlades:
    moki:
      DoubleJump, Bash
      Launch
    gorlek:
      Bash, Grenade=1, Dash
      Bash, SentryJump=1, Dash
      Bash, Damage=10
    kii:
      DoubleJump, TripleJump OR Spear=2 OR Damage=20
      DoubleJump, Damage=10, Hammer OR Spear=1  # either take a dboost to reach the first pole or climb from the right wall and take a dboost to refresh hammer's up slash
      Bash, Dash OR Glide OR Sword OR Hammer OR Shuriken=1 OR Blaze=3 OR Flash=1 OR Sentry=1
    unsafe:
      Bash, Grenade=1  # land near the second pole, throw a grenade, jump on the pole and immediatly jump to the grenade. Avoiding spikes damage is a bit hard.
      Grenade=5, Damage=10, EastHollow.BeetleDefeated  # Grenade Redirect and Grenade Jumps
      DoubleJump, Hammer, Deflector  # break the wall to GladesApproachOre so you can refresh your upslash without taking a dboost
      DoubleJump, Damage=10, Sentry=1
      DoubleJump, Sword, Damage=10  # climb the left wall, pogo the mortar
  conn EastHollow.Teleporter:
    moki: EastHollow.VoiceDoor, DoubleJump OR Dash OR Glide OR Bash OR Launch
    gorlek: EastHollow.VoiceDoor

anchor EastHollow.OutsideGlades at -152, -4164:  # Outside Grom's Wall
  state GladesTown.GromsWall:
    moki: Bash
    unsafe:
      Deflector, Sword OR Hammer  # Probably too precise for kii
      Grenade=1 OR Sentry=1

  conn GladesTown.Teleporter:
    moki: GladesTown.GromsWall
  conn EastHollow.MapMoki: free

anchor EastHollow.AfterBeetleFight at -28, -4233:  # At the breakable floor to Bash tree
  refill Checkpoint

  state EastHollow.DepthsLever:
    moki: Bash, DoubleJump OR Dash OR Glide OR Launch  # just Bash is treacherous
    gorlek: Bash
    kii: Deflector, Sword OR Hammer
    unsafe:
      Combat=SneezeSlug, Sentry=1 OR Grenade=1  # grenade/sentry redirect
      Launch  # launch at touch the breakable ceiling when the slug shoots so it shoots its pojectile at the ceiling
      Hammer, DoubleJump OR Dash  # Hammer onto the jumppad when the slug is shooting. DJ or Dash to stay at the ceiling longer
  state EastHollow.VoiceDoor:
    moki: EastHollow.ForestsVoice

  pickup EastHollow.SpikeLanternEX:
    moki: Bash, DoubleJump OR Launch  # there's a couple small awkward things adding up if you do this without Double Jump
    gorlek:
      Bash, Grenade=1 OR SentryJump=1
      EastHollow.BeetleDefeated, Bash, Dash OR Glide OR Sword
      SentryJump=1, DoubleJump, Damage=10, TripleJump OR Dash OR Glide OR Sword
    kii:
      Launch  # @validator not sure why it's not in gorlek
      DoubleJump, TripleJump, Dash
      Bash  # Go to the right to make the mantis spawn if it's not here
    unsafe:
      DoubleJump, SentryJump=1 OR Dash
  pickup EastHollow.SecretRoofEX:
    moki:
      Bash OR Launch
      Grapple, DoubleJump, Dash OR Glide
    gorlek:
      Grapple, DoubleJump, TripleJump OR Sword OR Hammer
      Grapple, Dash
      Grapple, SentryJump=1  # use the weapon to scare the mortar away
      SentryJump=1, DoubleJump, TripleJump
      SentryJump=2
    kii:
      Grapple, DoubleJump
      Grapple, Hammer, Glide OR Shuriken=1 OR Flash=1 OR Sentry=1
      Grapple, Glide, Shuriken=1 OR Flash=1 OR Sentry=1
      DoubleJump, TripleJump
    unsafe:
      Grapple, Shuriken=2
      Hammer, DoubleJump  # HammerJump
      DoubleJump, SentryJump=1
  pickup EastHollow.MortarEX:
    moki:
      Bash, DoubleJump OR Dash OR Glide
      Launch
    gorlek: Bash
    kii:
      DoubleJump, TripleJump, Dash, Sword OR Hammer OR Spear=1 OR Damage=10  # refresh dash on ceiling. Pogo the mortar or dboost on the left wall to get to the pickup
      Grapple, DoubleJump, TripleJump, Hammer, Shuriken=1 OR Flash=1 OR Sentry=1  # Grapple, tjump, upslash, one horizontal attack, energy weapon
    unsafe:
      DoubleJump, TripleJump, Dash  # using the walls and ceilings
      DoubleJump, TripleJump, Sword OR Hammer  # friendly spikes after the grappl section. Sword jumps from there or tjump+hammer upslash
      # DoubleJump, TripleJump, Dash, Flash=1 OR Sentry=1  # Go just under the pickup, tjump from here+sentry/flash to reach the wall above the spikes
      SentryJump=2, Grapple
      SentryJump=3                                  # pogo on the last mortar
      SentryJump=4
      # SentryJump=3, DoubleJump
      # Grapple, Dash, DoubleJump, TripleJump

  conn BeetleFight: free
  conn EastHollow.AboveBash: free
  conn EastHollow.Teleporter:  # so far this seemed to cover all paths going towards glades
    moki, EastHollow.BeetleDefeated:
      DoubleJump, Dash
      Bash, DoubleJump OR Dash OR Grenade=1
      Glide OR Launch
    gorlek:
      Bash, DoubleJump, TripleJump OR Dash OR Glide
      DoubleJump, TripleJump, Glide
      SentryJump=1, Glide, DoubleJump OR Dash
      Launch
      EastHollow.BeetleDefeated:
        DoubleJump, Sword OR Hammer
        Dash, Sword OR Hammer
        Bash OR SentryJump=1
    kii:
      Bash
      DoubleJump, Sword, Glide  # Pogo the mantis
      DoubleJump, Sword, Spear=1  # djump+spear to reach the tp from the beetle arena
      DoubleJump, Hammer, Glide OR Sword OR Shuriken=1 OR Blaze=2 OR Flash=1 OR Sentry=1
      DoubleJump, TripleJump, Dash OR Sword OR Hammer OR Spear=1 OR Shuriken=1 OR Blaze=1 OR Flash=1 OR Sentry=1
    unsafe:
      DoubleJump, TripleJump
      DoubleJump, Sword  # sword jumps
      # DoubleJump, Sword, Shuriken=1
  conn EastHollow.Kwolok:
    moki:
      Bash, DoubleJump OR Dash OR Glide OR Launch
      Launch, DoubleJump, Dash OR Glide
      Launch, Dash, Glide
    gorlek:
      Bash OR Launch
      DoubleJump, TripleJump, Damage=10, Grapple OR SentryJump=1  # use the weapon to hover
    kii:
      DoubleJump, TripleJump, Dash
      DoubleJump, Grapple, Dash OR Glide OR Sword OR Hammer OR Sentry=3
    unsafe:
      Grapple, Dash, Damage=10
      DoubleJump, Grapple, Shuriken=3
      DoubleJump, TripleJump
      DoubleJump, Dash, Damage=10, SentryJump=1
      SentryJump=3, Glide

# checkpoint at 21, -4220

anchor EastHollow.AboveBash at -10, -4244:  # Under the breakable floot after the beetle arena
  pickup EastHollow.BashEC:
    moki:
      Bash, DoubleJump, Dash
      Bash, Grenade=1
      Launch
    gorlek:
      Bash, DoubleJump
      DoubleJump, TripleJump, Dash
      SwordSJump=1
      HammerSJump=1, DoubleJump OR Dash OR Glide OR Bash
    kii:
      Bash, Dash
      DoubleJump, TripleJump OR Hammer OR Spear=1
      DoubleJump, Dash, Sword OR Spear=1 OR Shuriken=1 OR Flash=1 OR Sentry=1
    unsafe:
      HammerSJump=1
      DoubleJump, Dash
      Bash
      # Bash, Dash OR Glide

  conn EastHollow.BashTreeCheckpoint:
    moki:
      Combat=2xSneezeSlug, DoubleJump OR Dash
      Bash, DoubleJump OR Dash  # just Bash is treacherous
      Glide OR Launch
    gorlek: DoubleJump OR Dash OR Bash OR Damage=10
    kii: free
  conn EastHollow.AboveDepths:
    moki, EastHollow.DepthsLever:
      Combat=2xSneezeSlug, DoubleJump OR Dash
      Bash, DoubleJump OR Dash  # just Bash is treacherous
      Glide OR Launch
    gorlek: EastHollow.DepthsLever, DoubleJump OR Dash OR Bash OR Sword OR Hammer OR Damage=10
    kii: EastHollow.DepthsLever
  conn EastHollow.AfterBeetleFight:  # Mortar break the ceiling for you
  # If you don't collect bash's tree, the camera is stuck. These paths ignore this issue.
    moki: Launch OR Bash
    gorlek:
      SentryJump=1
      DoubleJump, TripleJump
    kii: DoubleJump

anchor EastHollow.BashTreeCheckpoint at -7,-327:  # Checkpoint at Bash tree
  refill Checkpoint

  pickup EastHollow.BashTree: free
  pickup EastHollow.BashEX:
    moki:
      DoubleJump, Bash
      Launch
    gorlek:
      Bash, Grenade=1, DoubleJump OR Dash OR Glide OR Sword OR Hammer
      SentryJump=1, DoubleJump, TripleJump
    kii:
      Bash, Grenade=1 OR Sword OR Hammer OR Flash=2 OR Sentry=2
      Bash, Glide, Flash=1 OR Sentry=1
      Bash, Dash, Flash=1 OR Sentry=1
      DoubleJump, TripleJump
    unsafe:
      SentryJump=1, DoubleJump OR Dash
      DoubleJump, Dash OR Hammer

  conn EastHollow.AboveBash:
    moki:
      Launch, Bash OR Hammer OR Spear=1
      Bash, Dash OR DoubleJump OR Glide
    gorlek:
      Launch  # The mortar will break the ceiling for you
      Bash, Sword
      Bash, Grenade=1, Damage=10  # Bash the slug to reach the first lantern, dboost in the spikes, grenade bash from the ledge
    kii:
      Bash, Hammer OR Shuriken=1 OR Flash=1 OR Sentry=1 OR Damage=10
      Bash, Grenade=1  # Make the slug near the door shoot at you. Bash the projectile to reach your grenade
    unsafe:
      Bash  # Bash the lantern next to the door and bait the slug to shoot at you so you can bash its projectile

anchor EastHollow.Kwolok at 177, -4215:  # Between Ku and Kwolok
  refill Checkpoint

  quest EastHollow.ForestsVoice: free
  quest EastHollow.KwolokAmuletQuest:
    moki: EastPools.KwolokAmuletQI, WestPools.ForestsStrength

  state GladesTown.TuleySpawned:
    moki: InnerWellspring.WaterEscape

  pickup EastHollow.RightKwolokEX:
    moki: Bash OR Launch
    gorlek: SentryJump=1
    kii: DoubleJump, Sword, TripleJump OR Hammer OR Spear=1 OR Shuriken=1 OR Flash=1 OR Sentry=1  # pogo the mortar
    unsafe: DoubleJump, Sword  # Pogo the mortar
  pickup EastHollow.SilentSwimEC:
    moki: Combat=Balloon, Water, WaterDash OR Launch
    gorlek:
      Water, WaterDash OR Launch
      Combat=Balloon, Water, DoubleJump, TripleJump, Damage=10
      Water, DoubleJump, TripleJump, Damage=20
    kii:  Water, DoubleJump, TripleJump, Damage=10  # Balloon will go for a swim on its own as long as you aggro it
    unsafe: Water, Damage=10, DoubleJump OR SentryJump=1
  pickup EastHollow.KwolokSwimOre:
    moki: Water, Bash OR Damage=10  # enemy in the way
    gorlek: Water
  pickup EastHollow.KwolokSwimLeftEX:
    moki: Water, WaterDash OR Launch
    gorlek: Water, DoubleJump, TripleJump  # Do a wrap around from the right wall
    kii:
      Water, Bash  # Bash the fish
      Water, DoubleJump, Sword, Hammer OR Spear=1  # bait the fish and pogo it
    unsafe:
      Water, DoubleJump                           # At left wall, with quick jumps sliding up the wall you can keepp the dj
      # Water, DoubleJump, Hammer OR Flash=1 OR Sentry=1                 # upswing to gain a bit more hight. Standig on the left ledge to regain upswing after fail.
  pickup EastHollow.KwolokSwimRightEX:
    moki: Water
  pickup EastHollow.SecretRoofEX:  # this path can't get over the big spike wall from the left anchor
    gorlek: DoubleJump, TripleJump, Dash
    kii: DoubleJump, Dash OR TripleJump OR Sword OR Hammer OR Shuriken=1 OR Sentry=2
    unsafe: Dash

  conn EastHollow.AfterBeetleFight:
    moki:  # since the ability bottleneck is right at the start, most paths to the pickups on the way are covered in this connection
      Bash, DoubleJump OR Dash OR Glide
      DoubleJump, Dash OR Glide
      Dash, Glide, Damage=10
      Launch
    gorlek:
      Bash, Damage=10 OR Sword OR Hammer
      DoubleJump OR Dash OR Glide OR Sword
      Hammer, Damage=10
    kii:
      Hammer OR Sentry=3 OR Damage=20
      Bash, Spear=1 OR Shuriken=1 OR Blaze=1 OR Flash=1 OR Sentry=1
      Damage=10, Spear=1 OR Shuriken=1 OR Blaze=1 OR Flash=1 OR Sentry=1
      Sentry=2, Spear=1 OR Shuriken=1 OR Blaze=1 OR Flash=1
    unsafe:
      Bash OR Shuriken=2 OR Damage=10  # friendly spikes
  conn WoodsEntry.ShriekMeet:
    moki, Combat=Balloon:
      Water, Grapple, DoubleJump, Dash OR Glide
      Water, Grapple, Dash, Glide
      Water, Launch
    gorlek, Combat=Balloon:
      Water, Grapple, DoubleJump, TripleJump OR Sword OR Hammer
      Water, Grapple, Dash  # Eiher jump from the Grapple point and the Dash or use double Dash
      Water, WaterDash, DoubleJump, TripleJump
      Water, WaterDash, DoubleJump, Dash, Damage=10  # Take boost on the left side
      # @validator The path above could be using Dash OR Glide OR Sword OR Hammer instead of just Dash
    kii:
      # Repeat each moki/gorlek path without Combat=Balloon since you can just bait it into taking a swim
      Water, Launch
      Water, Grapple, Dash
      Water, Grapple, DoubleJump, Glide OR TripleJump OR Hammer OR Spear=1 OR Shuriken=1 OR Blaze=1 OR Flash=1 OR Sentry=1
      Water, WaterDash, DoubleJump, TripleJump OR Sword OR Hammer OR Spear=2 OR Shuriken=2 OR Flash=2 OR Sentry=2
      Water, WaterDash, DoubleJump, Damage=10, Dash OR Glide OR Spear=1 OR Shuriken=1 OR Blaze=1 OR Flash=1 OR Sentry=1
      # Completely new paths
      Water, Grapple, Sword
      Water, Grapple, Hammer, Glide OR Shuriken=1 OR Flash=1 OR Sentry=1
      Water, Grapple, Glide, Shuriken=1 OR Blaze=1 OR Flash=1 OR Sentry=1
      Water, WaterDash, Bash
      Water, WaterDash, Sword, Damage=10
      Water, WaterDash, Dash, Damage=10, Glide OR Hammer OR Spear=1 OR Shuriken=1 OR Blaze=1 OR Flash=1 OR Sentry=1
      Water, WaterDash, Hammer, Damage=10, Glide OR Shuriken=1 OR Flash=1 OR Sentry=1
      Water, WaterDash, Glide, Damage=10, Shuriken=1 OR Blaze=1 OR Flash=1 OR Sentry=1
    unsafe:
      Water, Grapple, Sentry=3
      Water, Grapple, Shuriken=2, Combat=Balloon OR Damage=20
      Water, Grapple, DoubleJump  # Cancel grapple with djump
      Water, DoubleJump, TripleJump
      Water, WaterDash, Dash, Damage=10  # coyote jump from the ledge under the grappable plant
      # Water, Grapple, SwordSJump=1                       # standing on the ledge below grapple plant. Holding right during SJump. Swordcombo to go right. Lure balloon into water first
      # Water, Grapple, SwordSJump=1, DoubleJump OR Glide  # standing on the ledge below grapple plant. Holding right during SJump
# checkpoint at -8, -4327

anchor EastHollow.AboveDepths at 47, -4302:  # To the right of the lever door blocking Depths access
  refill Checkpoint
  refill Energy=3:
    moki: BreakCrystal

  state EastHollow.DepthsOpen:
    moki: Glide

  pickup EastHollow.BashHC:
    moki: Bash OR Launch
    gorlek:
      SentryJump=2, DoubleJump, TripleJump
      SentryJump=3
    kii: DoubleJump, TripleJump, Hammer, Spear=1 OR Flash=1 OR Sentry=1
    unsafe:
      DoubleJump, TripleJump, Hammer  # Hammer upswing to gain mor hight
  pickup EastHollow.SplinterShard: free
  pickup EastHollow.DepthsExteriorEX:
    moki: Glide, Launch  # ...what even is intended here?
    gorlek:
      Bash, Grenade=1, Launch
      SentryJump=1, Launch
      Launch, DoubleJump OR Dash  # Jump to the left wall and then go to right or you can go from the ledge next to the entry if you have DoubleJump
      Bash, Grenade=1, DoubleJump, TripleJump
    kii:
      Launch
      Bash, Grenade=1, DoubleJump  # Bait the mantis
    unsafe:
      Glide, DoubleJump, TripleJump
      Bash, Grenade=1  # Bait the mantis

  conn UpperDepths.Entry:
    moki: EastHollow.DepthsOpen
  conn EastHollow.BashTreeCheckpoint:
    moki, EastHollow.DepthsLever: Combat=SneezeSlug OR DoubleJump OR Bash OR Launch
    gorlek, EastHollow.DepthsLever: Damage=5
    kii: EastHollow.DepthsLever
  conn EastHollow.AboveBash:  # Make sure it's not redundant with paths from EastHollow.BashTreeCheckpoint
    gorlek, EastHollow.DepthsLever:
      SwordSJump=5, Dash OR Glide  # The mortar will break the ceiling for you
      SwordSJump=4, DoubleJump  # The mortar will break the ceiling for you

anchor GladesTown.Teleporter at -307, -4153:  # The glades teleporter
  refill Full

  state GladesTown.BuildHuts:
    moki: Ore=15
  state GladesTown.RoofsOverHeads:
    moki: GladesTown.BuildHuts, Ore=21
  state GladesTown.OnwardsAndUpwards:
    moki: GladesTown.RoofsOverHeads, Ore=29
  state GladesTown.ClearThorns:
    moki: Ore=23
  state GladesTown.CaveEntrance:
    moki: GladesTown.ClearThorns, Ore=29
  # decoration not accounted for
  # state GladesTown.RatherPlay:  # talking to the Moki that allows to build decoration
  #   moki:
  #     Flap, Glide
  #     Launch
  #     TuleyShop.Lightcatchers, Bash:
  #       Grenade=1
  #       TuleyShop.BlueMoon, Grapple, DoubleJump OR Dash
  #       TuleyShop.StickyGrass, Grapple, DoubleJump OR Dash
  #       TuleyShop.SpringPlants
  #     TuleyShop.SpringPlants, DoubleJump
  #     GladesTown.RoofsOverHeads:
  #       Bash, Grenade=2
  #       TuleyShop.BlueMoon, Grapple, Bash, Grenade=1
  #       TuleyShop.SpringPlants, Bash, Grenade=1

  # silent woods map quest doesn't exactly make sense
  quest GladesTown.RebuildTheGlades:
    moki: Ore=40  # Eiko told me not to modify this so orishrug ~Cosmic

  pickup GladesTown.UpdraftCeilingEX:
    moki:
      Flap, Glide
      Bash, Grenade=1, DoubleJump
      Launch
      TuleyShop.Lightcatchers, Bash, Grenade=1
      TuleyShop.BlueMoon, DoubleJump, Grapple
      TuleyShop.BlueMoon, TuleyShop.Lightcatchers, Bash, Grapple
      TuleyShop.SpringPlants, DoubleJump OR Dash OR Glide
      TuleyShop.SpringPlants, TuleyShop.Lightcatchers, Bash
    gorlek:
      DoubleJump, TripleJump
      Bash, Grenade=1, Hammer
      SentryJump=2 OR HammerSJump=1
      SwordSJump=1, DoubleJump
      TuleyShop.Lightcatchers, Bash, SentryJump=1
      TuleyShop.BlueMoon, Grapple, Hammer OR SwordSJump=1
      TuleyShop.StickyGrass, TuleyShop.Lightcatchers, Bash, Grapple  # go up on bridge then drop down
      TuleyShop.SpringPlants, Sword OR Hammer
    unsafe:
      Bash, Grenade=2  # for kii
      SwordSJump=1         # sentry jump into the exp
      Grenade=1, Sword     # Grenade Pogos
      Grenade=2            # Grenade Jumps
      TuleyShop.SpringPlants, Grenade=1 OR Sword
      TuleyShop.BlueMoon, Grapple, Sword
      DoubleJump, Glide
      Dash:
        Sword OR Hammer
        Regenerate  # Wavedash from the right
        Burrow
  pickup GladesTown.AboveTpEX:
    moki:
      Launch  # probably fine?
      TuleyShop.Lightcatchers, Bash:
        Grenade=1
        DoubleJump, Flap, Glide
        TuleyShop.StickyGrass, Grapple
        TuleyShop.BlueMoon, DoubleJump, Grapple
        TuleyShop.SpringPlants, DoubleJump
    gorlek:
      DoubleJump, TripleJump
      TuleyShop.Lightcatchers, Bash:
        Flap, Glide  # bashglide over to the other side
        SentryJump=1
        TuleyShop.BlueMoon, Grapple, Dash OR Glide
        TuleyShop.SpringPlants, Dash OR Glide
    unsafe:
      DoubleJump, Sword
      Bash, Grenade=2, Sword OR DoubleJump    # hard strat
      Bash, Grenade=2, Dash                   # completely different strat, hence separation from Bash Grenade=2 Sword
      Grenade=3, DoubleJump                   # Midair Grenade Jumps
      SwordSJump=2                            # Midair Sentry Jumps
      TuleyShop.StickyGrass, Grapple, DoubleJump  # hard jump
      # Bash, Grenade=2                       # its possible
      TuleyShop.Lightcatchers, Bash:
        Dash, Regenerate  # wavedash from the right
        TuleyShop.BlueMoon, Grapple
  pickup GladesTown.BountyShard:
    moki:
      Launch  # probably fine?
      TuleyShop.Lightcatchers, Bash:
        Grenade=1
        DoubleJump, Flap, Glide
        TuleyShop.StickyGrass, Grapple
        TuleyShop.BlueMoon, DoubleJump, Grapple
        TuleyShop.SpringPlants, DoubleJump
    gorlek:
      DoubleJump, TripleJump
      TuleyShop.Lightcatchers, Bash:  # paths are the exact same because you can get up to the shard using the lightcatcher on the right and nothing else
        Flap, Glide  # bashglide over to the other side
        SentryJump=1
        TuleyShop.BlueMoon, Grapple, Dash OR Glide
        TuleyShop.SpringPlants, Dash OR Glide
    unsafe:
      DoubleJump, Sword
      Bash, Grenade=2, DoubleJump
      Bash, Grenade=3, Sword    # hard strat
      Bash, Grenade=3, Dash     # completely different strat, hence separation from Bash Grenade=3 Sword
      Grenade=3, DoubleJump     # Midair Grenade Jumps
      SwordSJump=3              # Midair Sentry Jumps
      TuleyShop.StickyGrass, Grapple, DoubleJump  # hard jump
      TuleyShop.Lightcatchers, Bash, Dash, Regenerate  # wavedash from the right, tight jump to the top
  pickup GladesTown.ArcingShard:
    moki, GladesTown.ClearThorns:
      Bash, Grenade=1  # probably fine?
      Launch
      TuleyShop.Lightcatchers, Bash, DoubleJump OR Dash OR Glide
    gorlek, GladesTown.ClearThorns:
      SentryJump=1, DoubleJump, TripleJump
      TuleyShop.Lightcatchers, Bash  # bashglide
    unsafe, GladesTown.ClearThorns:
      Grenade=1  # Grenade Jump
      DoubleJump, TripleJump
      TuleyShop.Lightcatchers, Bash
  pickup GladesTown.LupoSoupEX:
    moki: Water OR Burrow
  pickup LupoShop.HCMapIcon:
    moki: SpiritLight=1200, Water OR Burrow
  pickup LupoShop.ECMapIcon:
    moki: SpiritLight=1200, Water OR Burrow
  pickup LupoShop.ShardMapIcon:
    moki: SpiritLight=1200, Water OR Burrow
  pickup GladesTown.LupoSwimHC:
    moki: Water, Burrow
  pickup GladesTown.LupoSwimMiddleEX:
    moki: Water, WaterDash OR Launch
    gorlek: Water, DoubleJump
    unsafe: Water  # just wall jump between both walls. not hard.
  pickup GladesTown.LupoSwimLeftEX:
    moki: GladesTown.ClearThorns, Water, WaterDash OR Launch
    gorlek: GladesTown.ClearThorns, Water, DoubleJump, TripleJump
    unsafe, GladesTown.ClearThorns:
      Water, Bash, Grenade=1  # unsafe because of precision. Good for kii.
      Water, Grenade=2  # Grenade Water Jumps
      Water, DoubleJump
  pickup GladesTown.CaveBurrowEX:
    unsafe: NonGladesTeleporter  # heehee

  conn Teleporters: free
  conn GladesTown.TwillenHome: free
  conn GladesTown.UpperWest:
    moki:
      Launch, DoubleJump OR Dash OR Glide
      TuleyShop.BlueMoon, Grapple:
        Bash, Grenade=1
        Launch
        TuleyShop.Lightcatchers, Bash, DoubleJump OR Dash OR Glide
    gorlek:
      Launch
      TuleyShop.BlueMoon, Grapple:
        SentryJump=1
        TuleyShop.Lightcatchers, Bash
    unsafe:
      SwordSJump=2  # Midair Sentry Jumps
      TuleyShop.Lightcatchers, Bash, Grenade=1, Grapple  # grenadebash
      GladesTown.ClearThorns, DoubleJump, TripleJump  # hardcore parkour
  conn GladesTown.HoleHut:
    moki:
      Flap, Glide:
        DoubleJump
        Bash, Grenade=1
        Grapple, TuleyShop.BlueMoon OR TuleyShop.StickyGrass
        TuleyShop.SpringPlants
      Launch
      TuleyShop.Lightcatchers, Bash:
        Grenade=2
        Grenade=1, DoubleJump
        TuleyShop.BlueMoon, Grapple, DoubleJump OR Dash
        TuleyShop.BlueMoon, Grapple, Grenade=1, Glide
        TuleyShop.StickyGrass, Grapple, DoubleJump, Dash OR Glide
        TuleyShop.StickyGrass, Grapple, Grenade=1, DoubleJump OR Dash OR Glide
        TuleyShop.SpringPlants
      TuleyShop.SpringPlants, DoubleJump
      GladesTown.RoofsOverHeads:
        Bash, Grenade=3
        DoubleJump, Bash, Grenade=2
        TuleyShop.BlueMoon, Grapple, Bash, Grenade=1, DoubleJump OR Dash
        TuleyShop.BlueMoon, Grapple, Bash, Grenade=2, Glide
        TuleyShop.StickyGrass, Grapple, Bash, Grenade=2, Dash OR Glide
        TuleyShop.SpringPlants, Bash, Grenade=1
    gorlek:
      Flap, Glide, SwordSJump=1 OR Hammer
      DoubleJump, TripleJump
      SentryJump=2:
        DoubleJump OR SwordSJump=1 OR Hammer
        TuleyShop.BlueMoon, Grapple
        TuleyShop.StickyGrass, Grapple, Dash OR Glide
      TuleyShop.Lightcatchers, Bash:
        SentryJump=2
        SentryJump=1, DoubleJump
        TuleyShop.BlueMoon, Grapple, Grenade=1 OR SentryJump=1
        TuleyShop.BlueMoon, Grapple, Glide OR Sword OR Hammer  # uphammer harder than upslash
        TuleyShop.StickyGrass, Grapple, DoubleJump OR Dash OR Glide OR Sword OR Hammer
        TuleyShop.StickyGrass, Grapple, Grenade=1, Sword OR Hammer
        TuleyShop.StickyGrass, Grapple, SentryJump=1
        TuleyShop.SpringPlants
      TuleyShop.SpringPlants, SwordSJump=1 OR Hammer
      GladesTown.RoofsOverHeads:
        Bash, Grenade=2, Hammer
        TuleyShop.BlueMoon, Grapple, Bash, Grenade=1, Glide OR Sword OR Hammer
        TuleyShop.StickyGrass, Grapple, Bash, Grenade=1, DoubleJump, Dash OR Glide OR Sword OR Hammer
        TuleyShop.StickyGrass, Grapple, Bash, Grenade=2, Sword
    unsafe:
      Flap, Glide, Sword OR Hammer OR Grenade=1  # grenade jump, upslash, uphammer
      TuleyShop.SpringPlants, Sword OR Grenade=1  # increased height bounces
      TuleyShop.SpringPlants, Sentry=1 OR Flash  # sentry and flash short hops give you juuuuuust enough height to get up using the springboard by the hut with the crates
      TuleyShop.Lightcatchers, Bash, TuleyShop.BlueMoon, Grapple
      TuleyShop.Lightcatchers, Bash:
        DoubleJump, Sword OR Glide OR Dash OR Grenade=2
        Dash, Regenerate  # wavedash
        Burrow, Dash OR DoubleJump OR Sword OR Hammer
      Burrow, Grenade=1, Dash OR DoubleJump OR Sword OR Hammer
      Bash, Grenade=3
  conn GladesTown.ReachPath:
    moki: TuleyShop.Lightcatchers, TuleyShop.StickyGrass, Bash, Grapple, DoubleJump OR Dash  # other paths should be redundant with HoleHut
  conn OpherShop: free
  conn Tokk: free
  conn TuleyShop:
    moki, InnerWellspring.WaterEscape:
      DoubleJump OR Launch
      Flap, Glide
      Bash, Grenade=1
    gorlek: InnerWellspring.WaterEscape, SentryJump=1 OR Burrow OR Dash
    unsafe: InnerWellspring.WaterEscape, Shuriken=1 OR Sword OR Hammer OR Grenade=1 OR Sentry=1 OR Flash OR Spear=1
    # seed paths tbd if ever Necessary
  conn EastHollow.OutsideGlades:
    moki: GladesTown.GromsWall

# checkpoint at -297, -4139

anchor GladesTown.TwillenHome at -414, -4160:  # At Twillen in Glades
  refill Checkpoint

  quest GladesTown.HandToHandLantern:
    moki: LowerReach.HandToHandHat
  quest GladesTown.FamilyReunionKey:
    moki: GladesTown.BuildHuts
  quest GladesTown.AcornQI:
    moki, GladesTown.ClearThorns, GladesTown.CaveEntrance:
      Flash, Water, Glide
      Flash, Water, DoubleJump, Dash
      Flash, Bash, Grenade=1
      Flash, Launch
    gorlek, GladesTown.ClearThorns, GladesTown.CaveEntrance:
      Flash:
        Water, DoubleJump OR Dash OR Sword OR Hammer
        SentryJump=1
      Bow=4:  # bow refills light
        Launch
        Bash, Grenade=1
        SentryJump=1
    unsafe, GladesTown.ClearThorns, GladesTown.CaveEntrance:
      Flash:
        # Water, Sentry=2 OR Damage=10  # use the flash hop to make it across the first spikes (good for kii)
        # Water, Sword  # difficult sword float (good for kii)
        Water  # double flash hop (not good for kii)
        Grenade=1  # grenade jump
        DoubleJump, TripleJump  # off the left wall
      Bow=2:
        Launch
        Bash, Grenade=1
        SentryJump=1
        Grenade=1  # grenade jump
        DoubleJump, TripleJump  # off the left wall
        Water, WaterDash, Damage=10 OR DoubleJump OR Glide
      # Grenade=4  # grenade jumps and light refills, very nasty strat
      DoubleJump, TripleJump, Grenade=2, Water OR Damage=10  # light refills, NO GRENADE JUMPS, Small Dirty Water Dboost
      DoubleJump, TripleJump, Grenade=1, Sword, Water OR Damage=10
  quest GladesTown.MokiAcornQuest:
    moki: GladesTown.ClearThorns, GladesTown.AcornQI

  pickup GladesTown.LowerOre:
    moki:
      Hammer, DoubleJump OR Dash OR Glide OR Launch
      Spear=1, DoubleJump OR Dash OR Glide OR Launch
      Bash, Grenade=1, Hammer OR Spear=1
    gorlek:
      Hammer  # hammer float
      Spear=1, Sword OR Damage=10  # sword float
    unsafe: Spear=1  # tricky jump over the coals damageless
  pickup GladesTown.AboveCaveEX:
    moki: GladesTown.ClearThorns
  pickup GladesTown.CaveBurrowEX:
    moki: GladesTown.ClearThorns, Burrow, DoubleJump OR Launch
    gorlek: GladesTown.ClearThorns, Burrow  # Burrow Dash out of the sand
  pickup GladesTown.KeyMokiHutEX:
    moki: GladesTown.BuildHuts, WoodsEntry.DollQI  # changed RoofsOverHeads to BuildHuts
  pickup GladesTown.DamageTree:
    moki: TuleyShop.LastTree

  conn TwillenShop: free
  conn GladesTown.West:
    moki:
      DoubleJump OR Launch
      Bash, Grenade=1
      TuleyShop.StickyGrass, Grapple
    gorlek:
      SentryJump=1
      TuleyShop.SpringPlants, Sword OR Hammer  # upslash or uphammer
      TuleyShop.Lightcatchers, Bash
    unsafe: free
      # Grenade=1
  conn GladesTown.Teleporter:
    moki:
      Bash, Grenade=1
      GladesTown.ClearThorns OR DoubleJump OR Launch
    gorlek: SentryJump=1
    unsafe: Hammer OR Sword OR Dash OR Damage=10

anchor GladesTown.West at -430, -4135:  # At Motay
  refill Checkpoint

  quest GladesTown.HandToHandCanteen:
    moki: EastPools.HandToHandSpyglass

  pickup GladesTown.UpperOre:
    moki:
      Bash, Grenade=1, Launch
      Launch, DoubleJump  # different ways to solve this, should be fine...
      TuleyShop.StickyGrass:
        Grapple OR Launch
        Bash, Grenade=1, DoubleJump, Dash OR Glide
        Bash, Grenade=1, Dash, Glide
        TuleyShop.Lightcatchers, Bash, DoubleJump, Dash
        TuleyShop.Lightcatchers, Bash, Glide
      GladesTown.BuildHuts:
        DoubleJump, Bash, Grenade=2
        Bash, Grenade=3
        Launch
        TuleyShop.StickyGrass:
          DoubleJump, Bash, Grenade=1
          TuleyShop.Lightcatchers, Bash, DoubleJump OR Dash OR Glide
        TuleyShop.Lightcatchers, Bash, Grenade=1
    gorlek:
      Launch
      TuleyShop.Lightcatchers, Bash, DoubleJump, TripleJump
      TuleyShop.StickyGrass:
        Bash, Grenade=1, DoubleJump OR Glide  # glide somehow still a bit precise even though you just hold right
        SentryJump=1, DoubleJump OR Glide  # glide somehow still a bit precise even though you just hold right
        SentryJump=1, Dash
        DoubleJump, TripleJump, Sword OR Hammer  # upswing to the moss
        TuleyShop.Lightcatchers, Bash, Grenade=1 OR SentryJump=1  # can still do this with the huts up
        TuleyShop.Lightcatchers, Bash, DoubleJump  # wrap around
      GladesTown.BuildHuts:
        Bash, Grenade=2
        SentryJump=3  # just two seems a bit precise in gorlek, even though gorlek height is technically barely enough
        SentryJump=2, DoubleJump
        TuleyShop.Lightcatchers, Bash, SentryJump=1
        TuleyShop.StickyGrass:
          Bash, Grenade=1, Dash OR Glide OR Sword  # hammer mildly inconsistent
          SentryJump=2
          SwordSJump=1  # hammer mildly inconsistent
          TuleyShop.Lightcatchers, Bash
    unsafe:
      SentryJump=2  # Midairs
      GladesTown.BuildHuts, TuleyShop.BlueMoon, Grapple, DoubleJump, TripleJump
      GladesTown.BuildHuts, Grenade=3  # Grenade Jumps
      TuleyShop.Lightcatchers, Bash, Grenade=1, Grapple  # Grenadebash
      DoubleJump, TripleJump, Dash OR Glide     # using the ceiling from the left
      GladesTown.BuildHuts, Bash                # use both slimes
  pickup GladesTown.MotayHutEX:
    moki, GladesTown.BuildHuts:
      DoubleJump, Dash OR Glide
      Bash, Grenade=1
      Launch
      Grapple, TuleyShop.StickyGrass OR TuleyShop.BlueMoon
      TuleyShop.Lightcatchers, Bash
    gorlek, GladesTown.BuildHuts:
      SentryJump=1
      DoubleJump, TripleJump OR Sword OR Hammer
    unsafe, GladesTown.BuildHuts:
      Grenade=1  # grenade jumps
      Bash  # slime lure
      TuleyShop.SpringPlants, Hammer, Dash  # uphammer bounce
      Dash                                  # late coyote
      Sword                                 # high jump, full combo, upslash and then downslash (all while holding right)
      # Dash, Glide OR Sword OR Hammer
  pickup WestGlades.GrappleEX:
    unsafe: SwordSJump=1, Damage=10

  conn WestGlades.PastTown:
    moki:
      Bash, DoubleJump OR Dash
      Combat=2xWeakSlug, DoubleJump, Dash, Glide  # this path is too nice to not be moki... right?
      Launch
    gorlek:
      Bash, Glide
      Bash, Damage=10, Sword
      Combat=2xWeakSlug, DoubleJump, Dash
      Combat=2xWeakSlug, DoubleJump, TripleJump  # can either wrap around or grab the bottom of the last wall
      DoubleJump, Sword, Damage=10
    unsafe:
      Bash, Damage=10, Hammer
      Combat=2xWeakSlug, DoubleJump, Damage=20
      Bash, Sword OR Hammer  # weapon floating, yes verified with hammer
      SwordSJump=1, Damage=10
      HammerSJump=1, Damage=20
      Dash, Hammer
      Dash, Sword, Damage=30  # damage depending on how often you fail the last jump (10 is minimum)
      DoubleJump, Damage=10, TripleJump OR Dash  # damage for avoiding slimes
  conn GladesTown.TwillenHome: free
  conn GladesTown.Teleporter:
    moki:
      TuleyShop.Lightcatchers, Bash, Glide
      TuleyShop.BlueMoon, Grapple
      TuleyShop.StickyGrass, Grapple, Glide
    gorlek: TuleyShop.Lightcatchers, Bash, Dash, Sword OR Hammer
    # kii will probably have a free conection from TwillenHome, not needing any paths here
  conn GladesTown.UpperWest:
    moki:
      TuleyShop.StickyGrass, Launch
      TuleyShop.Lightcatchers, Bash:
        DoubleJump, Dash OR Glide
        Dash, Glide
        Launch
        TuleyShop.StickyGrass, Grapple, DoubleJump OR Dash OR Glide
      TuleyShop.BlueMoon, Grapple, DoubleJump OR Dash OR Glide OR Launch  # extra abilities because it's harder if the huts are there
      GladesTown.BuildHuts:
        Bash, Grenade=2  # has an alternate solution if the lightcatcher is there
        Bash, Grenade=1, DoubleJump, Dash OR Glide
        Launch
        TuleyShop.Lightcatchers, Bash, DoubleJump OR Dash OR Glide
    gorlek:
      # Launch already connects over the teleporter
      TuleyShop.Lightcatchers, Bash:
        Glide
        DoubleJump, TripleJump OR Dash OR Sword OR Hammer
        Dash, Sword OR Hammer
        SentryJump=1
        TuleyShop.StickyGrass, Grapple
      TuleyShop.BlueMoon, Grapple, Sword OR Hammer
      TuleyShop.StickyGrass:
        DoubleJump, TripleJump, Sword  # upslash to the moss
        DoubleJump, TripleJump, Hammer, Dash OR Glide  # upswing to the moss
        Grapple, DoubleJump, Dash, Glide OR TripleJump OR Sword
        Grapple, DoubleJump, TripleJump, Glide
      GladesTown.BuildHuts:
        Bash, Grenade=1, DoubleJump, TripleJump OR Sword OR Hammer
        Bash, Grenade=1, Dash, Glide OR Sword
        SentryJump=1, DoubleJump, TripleJump OR Dash
    unsafe:
      Grenade=2, DoubleJump, Sword  # Midair Grenade Pogo
      TuleyShop.BlueMoon, Grapple
      TuleyShop.Lightcatchers, Bash, Glide OR Grenade=1  # Bash Gliding
      GladesTown.BuildHuts:
        Bash, Grenade=1  # Grenade Jump that auto-cancels by entering the hut
        Grenade=1, DoubleJump OR Dash  # Midair Grenade Jump with auto-cancel  # dash is much harder
        SentryJump=1, Dash                  # Downslash at the Bridge
        TuleyShop.Lightcatchers, Bash, Sword OR Hammer
  # all other paths should be redundant with the connection to tp

anchor GladesTown.UpperWest at -357, -4126:  # Where Mokk lives
  pickup GladesTown.ArcingShard:
    moki, GladesTown.ClearThorns:
      DoubleJump OR Dash OR Glide OR Launch
      TuleyShop.Lightcatchers, Bash  # somehow I don't think this path is very relevant
      TuleyShop.BlueMoon, Grapple
    gorlek: GladesTown.ClearThorns, Sword OR Hammer
    unsafe, GladesTown.ClearThorns:
      Sentry=2
      Shuriken=1
  pickup GladesTown.BraveMokiHutEX:
    moki: GladesTown.OnwardsAndUpwards, DoubleJump OR Launch
    gorlek: GladesTown.OnwardsAndUpwards, SentryJump=1
    unsafe, GladesTown.OnwardsAndUpwards:
      Sword OR Hammer  # upslash or uphammer
      Grenade=1  # grenade jump
      Bash, Spear=1  # spearbash off of the pots
  pickup GladesTown.UpperLeftEX:
    moki:
      Bash, Grenade=1
      Launch
      TuleyShop.StickyGrass, DoubleJump, Grapple
    gorlek:
      SentryJump=1
      DoubleJump, TripleJump
      TuleyShop.StickyGrass, Grapple
    unsafe:
      DoubleJump
      Sword, Grenade=1 OR Shuriken=2  # pogo
      TuleyShop.BlueMoon, Grapple
  pickup GladesTown.AboveGromHC:
    moki:
      DoubleJump, Bash, Grenade=1
      Launch
      TuleyShop.StickyGrass, Grapple
    gorlek:
      DoubleJump, SentryJump=1
      DoubleJump, TripleJump OR Dash OR Glide  # just assisting abilities
    unsafe:
      DoubleJump
      Bash, Grenade=1
      SentryJump=1
      Sword, Grenade=1 OR Shuriken=2  # pogo
      TuleyShop.BlueMoon, Grapple
  pickup GladesTown.MotayHutEX:
    moki, GladesTown.BuildHuts:
      DoubleJump OR Dash OR Glide
      TuleyShop.BlueMoon, Grapple
    gorlek, GladesTown.BuildHuts:
      Sword OR Hammer  # Weapon Float
      TuleyShop.StickyGrass, Grapple
    unsafe: GladesTown.BuildHuts, Sentry=1 OR Spear=1 OR Flash OR Blaze=1
  pickup GladesTown.UpperOre:
    moki: GladesTown.BuildHuts, Bash, Grenade=2, Dash OR Glide
    gorlek, GladesTown.BuildHuts:
      TuleyShop.StickyGrass, Grapple
      TuleyShop.StickyGrass, SentryJump=1
      SentryJump=2
      SwordSJump=1, DoubleJump, TripleJump OR Dash
    unsafe: GladesTown.BuildHuts, Grenade=2, Sentry=1 OR Spear=1 OR Flash OR Blaze=1 OR Sword OR Hammer OR Dash OR DoubleJump OR Glide

  conn GladesTown.West:
    moki:
      Dash OR Glide
      TuleyShop.BlueMoon, Grapple
    gorlek:
      Sword OR Hammer
      TuleyShop.StickyGrass, Grapple
    unsafe: GladesTown.BuildHuts, Sentry=1 OR Spear=1 OR Flash OR Blaze=1
  conn GladesTown.TwillenHome: free
  conn GladesTown.Teleporter:
    moki:
      Dash OR Glide
      TuleyShop.Lightcatchers, Bash
      TuleyShop.BlueMoon, Grapple
    gorlek: Sword OR Hammer
    unsafe: Grenade=1 OR Sentry=1 OR Flash OR Blaze=1 OR Spear=1 OR Shuriken=1

anchor GladesTown.HoleHut at -214, -4111:  # The ledge below Hole Hut
  pickup GladesTown.BelowHoleHutEX: free
  pickup GladesTown.HoleHutEX:
    moki, GladesTown.RoofsOverHeads:
      Bash, Grenade=1
      TuleyShop.SpringPlants OR DoubleJump OR Dash OR Launch
    gorlek: GladesTown.RoofsOverHeads, Glide OR HammerSJump=1 OR Sword
    unsafe, GladesTown.RoofsOverHeads:
      Grenade=1  # grenade jump
      Hammer OR Sentry=1 OR Flash=1 OR Shuriken=1
  pickup GladesTown.HoleHutEC:
    moki, GladesTown.RoofsOverHeads:
      Bash, Grenade=1
      TuleyShop.SpringPlants OR DoubleJump OR Dash OR Launch
    gorlek: GladesTown.RoofsOverHeads, Glide OR HammerSJump=1 OR Sword
    unsafe, GladesTown.RoofsOverHeads:
      Grenade=1  # grenade jump
      Hammer OR Sentry=1 OR Flash=1 OR Shuriken=1

  conn GladesTown.ReachPath:
  # Sword, Dash, Glide, DoubleJump, Lightcatchers Bash, Grenade, Hammer, Blaze, Shuriken, Sentry, and Flash can all individually get you from branch to reachpath
    moki:
      Launch, DoubleJump OR Dash OR Glide  # Can go either to the right wall or through the semisolid branch
      Launch, Grapple, TuleyShop.BlueMoon OR TuleyShop.StickyGrass
      TuleyShop.SpringPlants, Launch
      TuleyShop.BlueMoon, Grapple, DoubleJump OR Dash
      TuleyShop.StickyGrass, Grapple, DoubleJump OR Dash
      TuleyShop.Lightcatchers, TuleyShop.BlueMoon, Bash, Grapple
      TuleyShop.Lightcatchers, TuleyShop.StickyGrass, Bash, Grapple, Glide
    gorlek:
      Launch
      DoubleJump, TripleJump
      SentryJump=1  # Weapon Float, works from a standing sjump on the ledge
      TuleyShop.BlueMoon, Grapple, Glide OR Sword OR Hammer
      TuleyShop.StickyGrass, Grapple, Glide OR Sword
    unsafe:
      Grenade=1, DoubleJump OR Dash OR Glide OR Sword OR Hammer OR Blaze=1 OR Shuriken=1 OR Sentry=1 OR Flash
      Grenade=2
      TuleyShop.Lightcatchers, Bash, Grenade=1
      TuleyShop.SpringPlants, Hammer  # Uphammer Bounce
      TuleyShop.StickyGrass, Grapple, Sword OR Hammer OR Blaze=1 OR Shuriken=1 OR Sentry=1 OR Flash
      DoubleJump, Glide
  conn TuleyShop:
    moki: InnerWellspring.WaterEscape, Dash OR Glide  # seed paths tbd if ever necessary
    gorlek: InnerWellspring.WaterEscape, Sword OR Hammer  # getting up there with just a weapon from below is not written in gorlek. The weapon floats from hole hut, however, are probably gorlek difficulty.
    # everything else is redundant
  conn GladesTown.Teleporter: free

anchor GladesTown.ReachPath at -140, -4096:  # At the soup
  refill Checkpoint

  # state GladesTown.RatherPlay:  # talking to the Moki that allows to build decoration
  #   moki:  # free if you know the whole branch is semisolid, but you probably don't as a moki player
  #     DoubleJump OR Dash OR Glide OR Launch
  #     TuleyShop.BlueMoon, Grapple

  quest GladesTown.HandToHandSoup:
    moki: InnerWellspring.HandToHandHerbs

  pickup GladesTown.LeafPileEX:
    moki: Flap
  pickup LowerReach.CatalystShard:
    moki:
      Water, Bash, Flap  # seems to be a casual strat the game suggests you to do
      Water, Grenade=1
  # unsafe: Water, Flap, Sentry=2  # theoretical double redirect, still in testing
  pickup GladesTown.UpdraftCeilingEX:
    moki: DoubleJump  # other (non-redundant) paths exist, but this has free retries, otherwise you'd have to go through entire reach to get another attempt
    gorlek: Dash OR Glide OR Sword OR Hammer  # weapon float woo
    unsafe: Grenade=1

  conn GladesTown.HoleHut:
    moki:
      DoubleJump OR Dash OR Glide OR Launch
      TuleyShop.BlueMoon, TuleyShop.SpringPlants, Grapple
      TuleyShop.BlueMoon, Grapple, Bash, Grenade=1
    gorlek: free  # free if you know the whole branch is semisolid, but you probably don't as a moki player
  conn GladesTown.Teleporter: free
  conn TuleyShop:
    moki: InnerWellspring.WaterEscape
  conn LowerReach.TownEntry:
    moki:
      Bash, Flap OR Grenade=1  # may need to juggle the soupgrenade once
      Launch
    gorlek:
      DoubleJump, Sword OR Hammer OR TripleJump  # Wall jump from the wall near the ceiling
      SentryJump=1
    unsafe:
      Dash, Glide, Sword  # Needs a ramp on the left side corner of the platform near the cauldron
      DoubleJump, Glide  # Wall jump from the wall near the ceiling

region WestGlades:
  moki: Danger=20
  gorlek: free
  kii: free
  unsafe: free

anchor WestGlades.PastTown at -545, -4113:  # The right edge of the lower pool in WestGlades
  refill Checkpoint
  refill Energy=3:
    moki, BreakCrystal:
      DoubleJump, Dash OR Glide
      Launch
    gorlek, Bow=1 OR Grenade=1:
        Water  # break the crystal from afar and jump into the water to get the energy
        Glide  # break the crystal from afar and use glide to collect the energy midair
        DoubleJump, TripleJump  # break the crystal from afar and use triple jump to collect the energy midair
    kii:
      Bow=1 OR Shuriken=1 OR Grenade=1:
        Water OR DoubleJump OR Dash OR Glide OR Hammer OR Sword
      Water OR Glide:
        Sword
        Hammer, DoubleJump OR Dash

  state GladesTown.GromsWall:
    unsafe: Bash, Launch

  pickup WestGlades.GrappleEX:
    moki:
      Grapple OR Launch
      Bash, Grenade=1
    gorlek:
      DoubleJump, TripleJump
      Bash, DoubleJump, Dash
      SentryJump=1
    kii:
      Bash, Dash OR DoubleJump OR Sword
      Bash, Glide, Hammer OR Shuriken=1 OR Flash=1 OR Sentry=1
      Bash, WaterDash, Water, Glide OR Hammer OR Spear=1 OR Shuriken=1 OR Blaze=2 OR Flash=1 OR Sentry=1
      Bash, WaterDash, Damage=20, Glide OR Hammer OR Spear=1 OR Shuriken=1 OR Blaze=2 OR Flash=1 OR Sentry=1
      DoubleJump, Hammer
    unsafe:
      Dash, Sword  # pogo the projectile
      DoubleJump, Spear=1
      Grenade=1  # grenade jump
      Glide, DoubleJump  # GlideJump
      Bash:
        Glide OR Bow=1                   # Glide jump OR Bow to aggro the tentacle (by hitting its mouth)
        WaterDash, Water OR Damage=20
        Glide, Water OR Damage=20
  pickup WestGlades.AbovePlantEX:
    moki:
      Bash, DoubleJump, Dash OR Glide
      Bash, Dash, Glide
      Water, Bash
      Launch
    gorlek:
      Bash, DoubleJump OR Dash OR Grenade=1
      Bash, WaterDash, Water OR Damage=20
      Bash, SentryJump=1, Glide
      SentryJump=1, Combat=Tentacle, DoubleJump OR Dash OR Water
      SentryJump=1, Combat=Tentacle, WaterDash, Damage=20
      SentryJump=2, Glide, Combat=Tentacle
    kii:
      Bash, Sword OR Hammer
      Bash, Glide, Shuriken=1 OR Flash=1 OR Sentry=1 OR Damage=20
      DoubleJump, TripleJump, Sword  # reset jumps with sword
      Combat=Tentacle, DoubleJump, TripleJump, Hammer OR Spear=1
    unsafe:
      Bash, Glide OR Bow=1  # Glide jump OR Bow to aggro the tentacle (by hitting its mouth)
      DoubleJump, Sword  # Pogo the projectile to pass above the tentacle
      Combat=Tentacle, SwordSJump=1
      Combat=Tentacle, Glide, DoubleJump  # Glide jump
      Combat=Tentacle, DoubleJump, Spear=2  # extend jumps momentum with spears
      # DiveLaunch, DoubleJump OR Dash OR Glide OR Sword OR Hammer OR Flap OR Spear=1 OR Shuriken=1 OR Blaze=1 OR Flash=1 OR Sentry=1
  pickup WestGlades.LowerPoolEX:
    moki: Water
    kii:
      Damage=80
      WaterDash, Damage=40
      Damage=60, Launch OR DoubleJump OR Dash OR Glide OR Sword OR Hammer OR Shuriken=1 OR Sentry=2
    unsafe:
      Damage=60, Bash, Bow=1  # aggro the tentacule
      Damage=60, Flash=1 OR Sentry=1

  conn WestGlades.LowerPool:
    moki:
      Water OR Launch
      Combat=Tentacle, DoubleJump, Dash OR Glide
      Bash, DoubleJump, Dash OR Glide
    gorlek:
      Bash, DoubleJump OR Dash OR Grenade=1
      DoubleJump, Damage=10 OR Combat=Tentacle
      Dash, Damage=10 OR Combat=Tentacle
      WaterDash, Damage=20, Bash
      SentryJump=1, Glide, Bash OR Damage=10 OR Combat=Tentacle
    kii:
      Damage=80, Damage=40
      WaterDash, Damage=20, Combat=Tentacle, Glide OR Spear=1 OR Shuriken=1 OR Blaze=1 OR Flash=1 OR Sentry=1 OR Damage=20
      WaterDash, Damage=20, Damage=10, Glide OR Spear=1 OR Shuriken=1 OR Blaze=1 OR Flash=1 OR Sentry=1 OR Damage=20
      Bash OR Combat=Tentacle OR Damage=10:
        Sword OR Hammer
        Glide, Shuriken=1 OR Flash=1 OR Sentry=1
      Bash, Glide, Damage=20
      DoubleJump, TripleJump, Sword  # Reset jumps on first tentacle
    unsafe:
      Bash
      DoubleJump, Sword  # Pogo the projectile to pass above the tentacle
  conn WestGlades.Center:  # Make sure it's not redundant with PastTown->LowerPool->Center
    unsafe:
      SwordSJump=2, Damage=20  # defeating the enemy and sword floating
      DoubleJump, TripleJump, Dash, Water OR Combat=Tentacle
  conn GladesTown.West:
    moki:
      Bash, DoubleJump OR Dash OR Glide
      DoubleJump, Dash, Glide
      Launch
    gorlek:
      Bash
      DoubleJump, TripleJump OR Dash
      DoubleJump, Damage=10, Glide OR Sword
      SwordSJump=1
      HammerSJump=1, DoubleJump OR Dash OR Glide OR Damage=10
    kii:  # dboosts because of friendly spikes
      Sword, DoubleJump
      Sword, Dash, Spear=1 OR Shuriken=1 OR Damage=10
      Hammer, Damage=10, DoubleJump OR Dash
      Hammer, Glide, Damage=10, Shuriken=1 OR Flash=1 OR Sentry=1
    unsafe:
      HammerSJump=1
      DoubleJump, Glide  # verified damageless
      Glide  # GlideJump
      # kii paths without the friendly spikes dboosts
      Sword, Dash
      Hammer, DoubleJump OR Dash
      Hammer, Glide, Shuriken=1 OR Flash=1 OR Sentry=1

anchor WestGlades.LowerPool at -642, -4112:  # The left edge of the lower pool in WestGlades
  pickup WestGlades.LeftOre:
    moki: Grapple, DoubleJump OR Dash OR Glide OR Launch
    gorlek:
      Grapple, Sword OR Hammer
      DoubleJump, TripleJump, Dash, Glide, Damage=10
      Bash, Grenade=1, DoubleJump, TripleJump
      Launch
    kii:
      DoubleJump, TripleJump, Bash OR Damage=20  # With Bash, use a tentacle projectile
      DoubleJump, TripleJump, Damage=10, Dash OR Glide OR Sword OR Hammer
      DoubleJump, Damage=30, Dash OR Sword OR Hammer OR Shuriken=2 OR Flash=2 OR Sentry=2
      Grapple, Shuriken=1 OR Flash=1 OR Sentry=1
    unsafe:
      Bash, DoubleJump
      Grapple, Spear=1 OR Blaze=1 OR Damage=20
      Bash, Glide, SwordSJump=1
      DoubleJump, TripleJump, Glide OR Sword OR Hammer OR Damage=10 OR Shuriken=2 OR Sentry=2
  pickup WestGlades.SwimEC:
    moki: Water
    kii:
      Damage=140
      WaterDash, Damage=60
  pickup WestGlades.LowerPoolEX:  # Only dirty swims. Clean Water is solving through the PastTown connection
    kii:
      Damage=60, DoubleJump OR Dash OR Glide OR Launch OR Bash OR Sword OR Hammer OR Spear=1 OR Shuriken=1 OR Blaze=1 OR Flash=1 OR Sentry=1 OR Damage=20
      WaterDash, Damage=40

  conn WestGlades.Center:
    moki:
      Bash, DoubleJump
      Launch
    gorlek:
      Bash, Dash OR Glide OR Sword OR Hammer
      Grapple, DoubleJump, TripleJump, Dash, Glide OR Sword
      SentryJump=1, DoubleJump
    kii:
      Bash, Spear=1 OR Shuriken=1 OR Flash=1 OR Sentry=1 OR Damage=10
      Grapple, DoubleJump, TripleJump, Dash OR Sword
      Grapple, DoubleJump, TripleJump, Glide, Hammer OR Shuriken=1 OR Flash=1 OR Sentry=1
    unsafe:
      Bash
      SwordSJump=2, Damage=20  # defeating the enemy and sword floating
      DoubleJump, TripleJump, Grapple, Hammer  # Upswing at the end of the glide
      Grapple, DoubleJump, TripleJump, Glide, Spear=1  # too hard for kii
      WaterDash, DoubleJump  # I'm so sorry to whoever have to do it in a real seed https://youtu.be/DI62eNkF18Y
  conn WestGlades.PastTown:
    moki:
      Water OR Launch
      Combat=Tentacle, DoubleJump OR Dash OR Glide
      Bash, DoubleJump OR Dash OR Glide
    gorlek:
      Bash
      Combat=Tentacle, Sword OR Hammer
      Damage=10, DoubleJump OR Dash OR Glide OR Sword OR Hammer
    kii:
      Combat=Tentacle OR Damage=10:
        Damage=40 OR Spear=2 OR Shuriken=2 OR Blaze=2 OR Flash=2 OR Sentry=2
        Damage=20, WaterDash OR Spear=1 OR Shuriken=1 OR Blaze=1 OR Flash=1 OR Sentry=1

anchor WestGlades.Center at -612, -4083:  # At the middle room connecting upper and lower Glades
  refill Checkpoint

  pickup WestGlades.LeftOre:  # be sure it's not redundant with the paths from LowerPool
    kii:
      Glide, DoubleJump, TripleJump
      Glide, DoubleJump, Damage=10, Dash OR Sword OR Hammer OR Shuriken=2 OR Flash=2 OR Sentry=2
    unsafe:
      Glide, Damage=10, SwordSJump=1
      Glide, DoubleJump, Spear=2, Damage=10
  pickup WestGlades.RightOre:
    moki:
      Bash, DoubleJump OR Dash
      Launch
    gorlek:
      Bash, Glide OR Sword OR Hammer OR Grenade=1
      SentryJump=1, Dash
    kii:
      Bash, Spear=1 OR Shuriken=1 OR Blaze=1 OR Flash=1 OR Sentry=1 OR Damage=20
      Combat=Tentacle, Damage=10:
        DoubleJump, Damage=20, Sentry=1 OR Flash=1 OR Shuriken=1 OR Spear=1 OR Blaze=1
        DoubleJump, Damage=10, TripleJump OR Dash OR Sword OR Hammer OR Sentry=2 OR Flash=2 OR Shuriken=2 OR Spear=2 OR Blaze=2
        Damage=40, Dash, Sword OR Hammer OR Sentry=1 OR Flash=1 OR Shuriken=1
    unsafe:
      DoubleJump, Sword, Damage=10
      SentryJump=1  # pogo on tentacle
      Bash, Damage=10
  pickup WestGlades.LowerPoolEX:  # This path is strictly because of energy/health management
    kii:
      Damage=60

  conn WestGlades.Upper:
    moki:
      Bash, DoubleJump OR Dash OR Glide OR Grenade=1
      Launch
    gorlek:
      Bash
      SentryJump=1, DoubleJump
    kii, Combat=Tentacle, Damage=20:
      DoubleJump, Dash OR Sword
      DoubleJump, TripleJump, Flash=1 OR Sentry=1 OR Shuriken=1
      DoubleJump, Hammer, Flash=1 OR Sentry=1 OR Shuriken=1
      Dash, Hammer, Flash=1 OR Sentry=1 OR Shuriken=1
      Damage=30, Dash, Sword
  conn WestGlades.LowerPool:
    moki: Water OR Launch OR DoubleJump OR Dash OR Glide OR Bash
    gorlek: free
  conn WestGlades.PastTown:  # This connection is strictly because of energy/health management
    kii:
      Damage=10 OR Combat=Tentacle:
        Spear=1 OR Shuriken=1 OR Blaze=1 OR Flash=1 OR Sentry=1 OR Damage=20

anchor WestGlades.Upper at -618, -4054:  # At the sign that gives you directions to Wellspring, Reach, and Pools
  refill Checkpoint
  refill Health=1

  state LowerReach.BearSneezed:
    moki: Flap

  pickup WestGlades.UpperPoolEX:
    moki: Water
    unsafe:
      Damage=180
      WaterDash, Damage=80
  pickup WestGlades.RightOre:  # Be carefull it's not redundant with paths from WestGlades.Center
    moki:
      Glide, DoubleJump OR Dash
      DoubleJump, Dash
    gorlek:
      DoubleJump, TripleJump OR Sword OR Hammer
      Dash, Sword OR Hammer
      Glide, Combat=Tentacle, SentryJump=1
    kii:
      Sword OR Dash OR Sentry=6
      DoubleJump, Spear=2 OR Shuriken=2 OR Blaze=2 OR Flash=2 OR Sentry=2
      Glide, Hammer OR Shuriken=1 OR Flash=1 OR Sentry=1
      Hammer, Combat=Tentacle, Shuriken=2 OR Flash=2 OR Sentry=2
    unsafe:
      Bash
      Glide  # Glide jump
      Glide, Spear=1 OR Blaze=1  # too difficult for kii
      DoubleJump, Spear=1 OR Shuriken=1 OR Blaze=1 OR Flash=1 OR Sentry=1

  conn WestGlades.Center: free
  conn LowerReach.Entry:
    moki: LowerReach.BearSneezed
  conn WestGlades.MillApproach:
    moki:
      Grapple, DoubleJump OR Dash OR Glide
      Bash OR Launch
      Water, WaterDash
    gorlek:
      Grapple  # grapple up to the second hook and drop down
      DoubleJump, TripleJump, Dash OR Glide OR Sword
      WaterDash, Damage=20
      SentryJump=1
    kii:
      Dash, DoubleJump, Glide OR Sword OR Hammer OR Shuriken=1 OR Flash=1 OR Sentry=1 OR Spear=1
      Dash, Hammer, Shuriken=1
    unsafe:
      Grenade=1  # grenade jump
      Dash, DoubleJump

anchor WestGlades.MillApproach at -703, -4064:  # At the ledge of the room opening up to Wellspring
  refill Checkpoint
  refill Health=1

  pickup OuterWellspring.SwimOre:
    moki, Water: Grapple OR WaterDash OR Launch
    gorlek, Water:
      Bash, Grenade=1          # stand on the spinny wheel and bash-grenade up
      SentryJump=1             # ooooor use a SentryJump
      DoubleJump, TripleJump   # ooooor just some regular jumps!
      DoubleJump, Sword OR Hammer  # oooooooooooor double jump then upslash
    kii, Water: DoubleJump, Spear=1 OR Flash=1 OR Sentry=1
    unsafe:
      Water, DoubleJump               # or just be a madman
      Water, Glide  # Glide jump
      Water, Bash  # https://discord.com/channels/116250700685508615/845415952790454272/919589633543766037

  conn WestGlades.ShrineArea:
    moki:
      Grapple, DoubleJump
      Grapple, Dash, Glide
      Bash, Grenade=1, DoubleJump
      Launch, Bash, Grenade=1
      Launch, DoubleJump OR Grapple
    gorlek:
      Grapple, Dash OR Glide OR Sword
      SentryJump=1, DoubleJump, TripleJump
      Launch
    kii:
      Grapple, Hammer OR Shuriken=1 OR Sentry=2
      Bash, Grenade=1  # Bash the mortar so you can reach your grenade from higher
    unsafe:
      Bash
      DoubleJump, TripleJump, Sword OR Hammer
  conn WestGlades.Upper:
    moki:  # realizing the semisolid not considered for moki
      Bash, DoubleJump OR Dash OR Glide OR Grenade=1
      Grapple, DoubleJump OR Dash OR Glide
      DoubleJump, Dash, Glide
      Launch
      Water, WaterDash
    gorlek:
      Water OR DoubleJump OR Dash OR Glide OR Sword OR Damage=20  # wall jump through the semisolid
      Hammer, Bash OR Grapple
    kii:
      Bash OR Hammer OR Sentry=2
      Grapple, Shuriken=1 OR Blaze=2 OR Flash=1 OR Sentry=1 OR Spear=2
    unsafe:
      Grenade=1, Sentry=1 OR Flash=1 OR Blaze=1 OR Shuriken=1  # GrenadeJump
  conn OuterWellspring.EntranceDoor:
    moki:
      Launch OR Water
      DoubleJump, Grapple
      DoubleJump, Dash OR Glide
      Dash, Glide
    gorlek:
      DoubleJump OR Dash
      Damage=20, Glide OR Sword
      Bash, Grenade=1, Glide OR Sword OR Damage=20
      Bash, Grenade=2
      SentryJump=2 OR SwordSJump=1  # Air stall with hammer or sword
      HammerSJump=1, Glide OR Damage=20
    kii:
      Sword
      Damage=20, Hammer OR Sentry=2 OR Damage=20
      Bash, Grenade=1, Hammer OR Sentry=2
      Hammer, Glide OR Grapple OR Shuriken=1 OR Flash=1 OR Sentry=1
      Glide, Grapple OR Shuriken=1 OR Flash=1 OR Sentry=1
    unsafe:
      Bash, Grenade=1, Grapple  # requires holding up
      Sentry=5  # may be kii
      Glide
      Grenade=2, Hammer  # grenade jumps and hammer floats
  conn OuterWellspring.RightWallMidpoint:  # Make sure it's not redundant with paths from OuterWellspring.AboveEntranceDoor
    kii:
      Grapple, Spear=1 OR Shuriken=1 OR Flash=1 OR Sentry=1
      Grapple, Bash, Grenade=1
  conn PoolsApproach.MillPathCheckpoint:
    moki, Water:
      Damage=15, Grapple, DoubleJump, Dash OR Glide  # you can make this path harder on yourself by not using the wall, but really the fail case is you taking 15 damage
      Grapple, WaterDash OR Launch
      Launch, DoubleJump, Dash
      Launch, Glide
    gorlek, Water:  # hopefully didn't go too far for gorlek?
      Grapple, DoubleJump OR Dash OR Bash OR Damage=15  # non-damage variants pretty risky
      WaterDash OR Bash:
        DoubleJump, TripleJump
        Dash OR Glide OR Sword OR Damage=15
      Launch, DoubleJump OR Dash OR Bash OR WaterDash OR Sword OR Hammer OR Damage=15
    kii, Water:
      WaterDash, Bash
      WaterDash, DoubleJump OR Hammer OR Sentry=2
      Bash, DoubleJump OR Hammer OR Sentry=2
      Launch, Spear=1 OR Shuriken=1 OR Blaze=1 OR Flash=1 OR Sentry=1
    unsafe:
      Water, Launch
      Water, Bash, Hammer OR DoubleJump
      Water, Grapple, Sword
      Water, WaterDash, DoubleJump
      Water, Sword, DoubleJump OR Dash OR Glide OR Spear=1 OR Shuriken=1 OR Blaze=1 OR Flash=1 OR Sentry=1  # Pogo the tentacle's projectile

anchor WestGlades.ShrineArea at -664, -4026:
  refill Checkpoint

  pickup WestGlades.ShrineHC:
    moki:
      Grapple, DoubleJump, Dash OR Glide
      Bash, Grenade=1
      Launch
    gorlek:
      Grapple, DoubleJump, TripleJump
      SentryJump=1
    kii:
      Bash  # Use the enemies from the shrine
      DoubleJump, TripleJump
      Grapple, DoubleJump, Hammer OR Sword OR Sentry=2
    unsafe:
      Grapple, DoubleJump, Shuriken=2
      Grapple, Hammer, Dash                         # upswing after grapple plant, regaining dash when dashing into the corner/ceiling

  conn GladesShrine: free
  conn WestGlades.MillApproach: free

anchor GladesShrine at -635, -4020:
  refill Full

  pickup WestGlades.CombatShrine:
    moki, Regenerate, Combat=2xCrab+Bee+3xEnergyRefill+Hornbug+2xTentacle+3xEnergyRefill+2xSpinCrab+2xBee+3xEnergyRefill+2xMantis+Tentacle+SpinCrab:
      Damage=65                     # the crabs are terrifying!
      Damage=55, DoubleJump OR Dash  # these can help
      Damage=30, Launch             # if you're op, nothing's terrifying
    unsafe: Combat=2xCrab+Bee+3xEnergyRefill+Hornbug+2xTentacle+3xEnergyRefill+2xSpinCrab+2xBee+3xEnergyRefill+2xMantis+Tentacle+SpinCrab

region OuterWellspring:
  moki: Danger=25
  gorlek: free
  kii: free
  unsafe: free

anchor OuterWellspring.EntranceDoor at -856, -4058:  # Outside the door where you enter the first room
  refill Checkpoint
  refill Health=1:
    gorlek: Combat=Slug
    kii: free  # barely out of sight, also past an enemy...
  refill Energy=3:
    unsafe: BreakCrystal  # pretty far to the left

  # ommited a lot of paths in moki including most bash-related paths because of how complex this place is to navigate (as in, more paths were omitted than were taken into moki...)
  
  state OuterWellspring.EntranceDoorOpen:  # This state normaly origin from OuterWellspring.Basement. This path is a bit specific because it can break the corruption but can't reach the anchor
    kii: BreakWall=16, Water, Damage=15, Bow OR Spear OR Shuriken OR Grenade OR Blaze  # dboost on the wheel above OuterWellspring.BasementEC and use a ranged weapon to break the corruption
  state OuterWellspring.FallingWheel:
    unsafe: BreakWall=16, Bow  # Master Sniper
    
  pickup OuterWellspring.EntranceRoofEX:
    moki:
      DoubleJump, Grapple, Dash OR Glide
      Grapple, Launch
    gorlek:
      Grapple, DoubleJump, TripleJump
      Grapple, Dash, Sword OR Hammer  # upswing into the pickup
      Launch, Bash, Grenade=1  # other launch paths are covered from the anchor above
    kii:
      Grapple, DoubleJump
      Grapple, Dash, Spear=1 OR Shuriken=1 OR Blaze=1 OR Flash=1 OR Sentry=1
    unsafe:
      Grapple, Dash OR Sword
  pickup OuterWellspring.WheelEX:
    moki: OuterWellspring.EntranceDoorOpen
  pickup OuterWellspring.BasementEC:
    moki: OuterWellspring.EntranceDoorOpen  # casual strat I guess?
    gorlek: Damage=15, DoubleJump OR Dash OR Grapple OR Glide OR Sword OR Hammer  # go around the moss wheel
    kii:
      Damage=35
      Damage=15, Shuriken=1 OR Blaze=1 OR Flash=1 OR Sentry=1
    unsafe: Damage=10  # let the bee hit you and use the iframes to pass through the spikes
  pickup OuterWellspring.LifeHarvestShard:
    moki, BreakWall=20:
      DoubleJump, Bash
      Launch
    gorlek, BreakWall=20:
      SentryJump=1, DoubleJump OR Dash OR Glide OR Damage=15
      Bash, Dash  # other options are somewhere on the border between difficulties
      Bash, Grenade=1  # this would be in moki if the camera didn’t put ori right at the top of the screen, making it hard to aim/catch the grenade
    kii, BreakWall=20:
      Bash, Glide OR Sword OR Hammer
      Bash, Sentry=2, Shuriken=1 OR Sentry=2 OR Damage=20
    unsafe, BreakWall=20:
      Bash  # https://discord.com/channels/116250700685508615/845415952790454272/918247805364088832
      DoubleJump, TripleJump
  pickup OuterWellspring.SwimEX:
    moki: Water
    unsafe:
      Damage=180
      WaterDash, Damage=80
      Bash, Damage=120
      
  conn InnerWellspring.EntranceDoor:
    moki: OuterWellspring.EntranceDoorOpen
  conn OuterWellspring.Basement:
    moki:
      DoubleJump, Dash OR Glide
      Dash, Glide
      Grapple, Bash, DoubleJump OR Dash
      Grapple, Glide
      Bash, Grenade=1, DoubleJump OR Dash OR Glide
      Launch
    gorlek:
      DoubleJump, TripleJump OR Sword OR Hammer
      Dash, Sword OR Hammer OR Damage=15
      Grapple, Sword
      Grapple, Damage=15, DoubleJump OR Hammer
      Bash, DoubleJump OR Dash OR Glide OR Sword  # different ways to solve using the many bash targets around
      SwordSJump=1
      HammerSJump=1, Damage=15
    kii:
      Dash OR Bash # refresh dash on ceiling after the wheel
      Glide, Hammer OR Shuriken=1 OR Blaze=1 OR Flash=1 OR Sentry=1
      DoubleJump, Shuriken=1 OR Blaze=2 OR Flash=1 OR Sentry=1 OR Damage=15
      Sword, Spear=1 OR Shuriken=1 OR Blaze=1 OR Flash=1 OR Sentry=1 OR Damage=15  # full combo to reach the pole, second requirement for the jump from the wheel
      Hammer, Damage=15, Shuriken=1 OR Flash=1 OR Sentry=1
      Hammer, Shuriken=2 OR Flash=2 OR Sentry=2
      Grapple, Hammer OR Blaze=4 OR Sentry=2 OR Damage=15  #jump from the wheel, stall in the air then grapple the wheel on the left before hitting the spikes
      Water, Damage=15, WaterDash OR Hammer  # dboost on the wheel above OuterWellspring.BasementEC. You can land on the platform without any skills but there's a weird collision so adding another skill
      Damage=55, WaterDash
      Damage=95, Hammer
    unsafe:
      Glide OR Sword OR Shuriken=5
      Grapple, Shuriken=2
      Water, Damage=15  # dboost on the wheel above OuterWellspring.BasementEC
      Damage=95  # dboost on the wheel above OuterWellspring.BasementEC
      Damage=75, Hammer # dboost on the wheel above OuterWellspring.BasementEC
  conn OuterWellspring.AboveEntranceDoor:
    moki: DoubleJump, Grapple  # save all the other ways for gorlek...
    gorlek:
      Grapple                                         # Grapple up using the right hanging plant
      Launch                                          # Launch up using left side (possible with either wheel state)
      SentryJump=1, DoubleJump, TripleJump            # Sentry Jump up to the wheel on the left side of entrance door, then jump across and use sword or hammer stall to finish
      Bash, Grenade=2, DoubleJump OR Dash             # Go up the left side; works for either wheel state
      Bash, Grenade=1, Damage=15, DoubleJump OR Dash  # As above but damage boost to get to the pole
      Bash, Grenade=3, Glide OR Damage=15             # As above but Glide needs an extra bashnade in case the wheel is down
    kii:
      Bash, Grenade=1, DoubleJump OR Dash OR Sword OR Hammer OR Spear=1 OR Shuriken=1 OR Blaze=1 OR Flash=1 OR Sentry=1  # Use the slime on the way to the basement to reach the slime on the wooden platform. Launch a grenade straught up, bash the slime to reach it.
      Bash, DoubleJump, TripleJump  # Bait the mantis on the wheel, bash it upwards and bash it again to grab the other wheel
      DoubleJump, TripleJump, Sword  # Climb the left wall. Sword to prevent softlock after breaking the wall towards the shard.
      OuterWellspring.FallingWheel, Bash OR Damage=15:  # Damage depends on where you land in the spikes
        DoubleJump OR Dash OR Sword OR Hammer
        Glide, Spear=2 OR Shuriken=2 OR Flash=2 OR Sentry=2
      OuterWellspring.FallingWheel, DoubleJump, Sword  # Reset djump by hitting the bee
      OuterWellspring.FallingWheel, DoubleJump, TripleJump, Glide OR Dash OR Hammer OR Spear=1 OR Shuriken=1 OR Blaze=2 OR Flash=1 OR Sentry=1
      OuterWellspring.FallingWheel, DoubleJump, Dash, Glide OR Hammer OR Shuriken=1 OR Blaze=2 OR Flash=1 OR Sentry=1
      OuterWellspring.FallingWheel, Dash, Sword  # sword hover then dash to pass the spikes
      OuterWellspring.FallingWheel, Dash, Hammer, Glide OR Shuriken=1
    unsafe:
      DoubleJump, TripleJump, Hammer  # Climb the left wall. Hammer to prevent softlock after breaking the wall towards the shard. You have to upslash before jumpîng
      Bash                                            # https://youtu.be/IhPJ6NdIu8I
      #SentryJump=1, Bash, Grenade=1                  # Throw the greande, sentry jump to it, then bash off it, on right side (do a small lure on bottom slime to get to platform)
      SentryJump=1, Damage=15, Dash OR Glide          # Slightly different methods needed for hammer vs sentry, hammer is similar to above, sword goes left side
      SwordSJump=2
      HammerSJump=2, Dash OR Glide OR Damage=15
      OuterWellspring.FallingWheel, Glide, Damage=10  # Glide jump
      OuterWellspring.FallingWheel, Damage=15, Shuriken=5 OR Sentry=5
      OuterWellspring.FallingWheel, Dash, Sword
  conn OuterWellspring.WestDoor:  # going directly up the left wall
    gorlek:
      Bash, Grenade=2, DoubleJump, Dash OR Glide
      Bash, Grenade=3, DoubleJump
      Launch
    kii:
      Grapple
      Bash, DoubleJump, TripleJump OR Grenade=2
      DoubleJump, TripleJump, Sword
    unsafe:
      DoubleJump, Bash OR OuterWellspring.FallingWheel
  conn WestGlades.MillApproach:
    moki:
      DoubleJump, Dash, Glide
      Bash, Grenade=1, DoubleJump, Dash OR Glide
      Bash, Grenade=1, Dash, Glide
      Bash, Grenade=2, DoubleJump OR Dash OR Glide
      Water OR Launch
    gorlek:
      DoubleJump, TripleJump OR Dash OR Glide OR Sword
      DoubleJump, Hammer, Damage=20
      Glide, Damage=20
      SwordSJump=2
      HammerSJump=1, Glide
      HammerSJump=2, DoubleJump OR Dash OR Glide OR Damage=20
      Bash, Grenade=1, Glide
      Bash, Grenade=2, Sword OR Damage=20
    kii:
      Damage=20, Bash OR DoubleJump OR Dash OR Sword OR Hammer OR Sentry=2 OR Damage=20
      DoubleJump, Hammer
      Dash, Sword OR Hammer
      Dash, Glide, Shuriken=1 OR Flash=1 OR Sentry=1
      Bash, Glide  # Bash glide from the slime on the wooden platform
    unsafe:
      Dash, Glide
      Bash  # https://discord.com/channels/116250700685508615/845415952790454272/918944477215866900

# checkpoint at -978, -4042

anchor OuterWellspring.Basement at -939, -4114:  # Next to the corruption openning the entrance
  state OuterWellspring.EntranceDoorOpen:
    moki: BreakWall=16
    
  pickup OuterWellspring.BasementEC:
    moki: Water
    gorlek: Bash, DoubleJump, TripleJump, Grapple
    kii:
      Damage=80
      Damage=40, WaterDash OR DoubleJump OR Dash
      Bash, Damage=20, DoubleJump OR Glide
      Bash, Grapple, Damage=20, Dash OR Sword
      Dash, Grapple, Damage=20, DoubleJump OR Glide OR Sword OR Hammer
      Bash, Grapple, Glide
      Bash, DoubleJump, TripleJump, Grapple OR Glide OR Dash
      Bash, DoubleJump, TripleJump, Sword # Pogo the second fish
      Bash, DoubleJump, TripleJump, Hammer, Spear=1 OR Shuriken=1 OR Blaze=1 OR Flash=1 OR Sentry=1
    unsafe:
      Bash, Damage=20
      Dash, Grapple, Damage=20
      Dash, Grapple, DoubleJump, Sword
      Bash, DoubleJump, Glide OR Sword
      Bash, DoubleJump, TripleJump, Hammer OR Shuriken=1
  
  conn OuterWellspring.EntranceDoor:
    moki:
      Launch, DoubleJump OR Dash OR Glide OR Bash OR Grapple
      OuterWellspring.EntranceDoorOpen, Bash, DoubleJump, Grapple OR Dash OR Glide
      # Use the wheel above BasementEC
      OuterWellspring.EntranceDoorOpen, Launch, Water
      OuterWellspring.EntranceDoorOpen, Water, Grapple, Combat=WeakSlug OR Bash
      OuterWellspring.EntranceDoorOpen, Water, WaterDash, Combat=WeakSlug OR Bash
    gorlek:
      Launch
      OuterWellspring.EntranceDoorOpen, Grapple, DoubleJump OR Dash OR Sword  # Pass inside the wheel with the SL container
      OuterWellspring.EntranceDoorOpen, Bash, DoubleJump, TripleJump OR Sword
      OuterWellspring.EntranceDoorOpen, Bash, Damage=15, DoubleJump OR Dash # Can be done without damage by bashing the bee but it can just decide to hit spikes
    kii:
      DoubleJump, TripleJump, Grapple, Combat=2xWeakSlug
      DoubleJump, TripleJump, Bash, Grenade=1
      OuterWellspring.EntranceDoorOpen, Grapple, Combat=WeakSlug
      OuterWellspring.EntranceDoorOpen, Bash, DoubleJump OR Dash OR Glide OR Sword OR Hammer
      OuterWellspring.EntranceDoorOpen, Water, Bash  # Bash the fish to grab the wheel above Basement EC
      OuterWellspring.EntranceDoorOpen, WaterDash, Combat=WeakSlug, Water OR Damage=20:
        Damage=15, DoubleJump OR Dash OR Sword OR Hammer
        DoubleJump, TripleJump OR Dash OR Sword OR Hammer OR Shuriken=1 OR Sentry=2
        Dash, Glide OR Sword OR Hammer OR Shuriken=1 OR Blaze=2 OR Flash=1 OR Sentry=1
        Glide, Hammer
    unsafe:
      Grapple, DoubleJump, Combat=WeakSlug OR Bash
      Damage=15, Water, WaterDash OR Bash OR SwordSJump=1  # Use the wheel above BasementEC. walljump after the damage to regrab the wheel and use the iframes to pass the spikes.
      OuterWellspring.EntranceDoorOpen, SwordSJump=1, Water OR Damage=60
      
anchor OuterWellspring.AboveEntranceDoor at -837, -4026:  # at the crystal above the entrance door
  refill Energy=3:
    moki: BreakCrystal

  pickup OuterWellspring.EntranceRoofEX:
    moki: DoubleJump, Launch, Dash OR Glide
    gorlek: Launch, DoubleJump OR Dash OR Glide OR Sword OR Hammer
    unsafe: Launch
  pickup OuterWellspring.RightWallEC:  # Be carefull it's not redundant with AboveEntranceDoor->EastDoor->RightWallEC
    gorlek: BreakWall=20, DoubleJump, TripleJump, Damage=15  # go above the wheel to the right, damage not mandatory
    kii: BreakWall=20, DoubleJump, TripleJump
    
  conn OuterWellspring.EastDoor:  # going to the right
    moki:
      Grapple, DoubleJump, Dash OR Glide
      Launch
    gorlek: Grapple, DoubleJump, TripleJump OR Sword OR Hammer
    kii:  # Grapple paths are covered by AboveEntranceDoor->RightWallMidpoint->TrialApproach->EastDoor
      DoubleJump, TripleJump, Bash
      Bash, Grenade=2
    unsafe:
      Bash, DoubleJump
      SentryJump=1, DoubleJump, Damage=15, Dash OR Glide
      SentryJump=1, Bash, Grenade=1, DoubleJump
      SentryJump=2, Bash, Grenade=1, Glide, Dash
  conn OuterWellspring.WestDoor:  # going to the left
    moki:
      Grapple, DoubleJump, Dash
      Grapple, Glide
    gorlek:
      Grapple, DoubleJump OR Dash OR Glide OR Sword OR HammerSJump=1 OR Damage=15  # depending on the spikes you hit, you may take 10 or 15 damage oriShrug
      Grapple, Bash, Grenade=1
      DoubleJump, TripleJump  # climb the far left wall
      Bash, Grenade=1, DoubleJump, Dash, Glide
      Bash, Grenade=2, DoubleJump, Dash OR Glide
      Bash, Grenade=3, DoubleJump
    kii:
      Grapple, Hammer OR Blaze=4 OR Sentry=2
      Bash, Grenade=1, DoubleJump
    unsafe:
      Grapple, Shuriken=2
      DoubleJump, Bash OR Dash
  conn OuterWellspring.RightWallMidpoint:
    moki: Grapple
    gorlek:
      DoubleJump, Bash OR Glide
      DoubleJump, TripleJump, Damage=15  # go above the wheel to the right, damage not mandatory
      DoubleJump, Dash, Sword
      Bash, Grenade=1, Glide
      Bash, Grenade=2, Dash OR Sword
      SentryJump=2, Glide
      SwordSJump=2, DoubleJump OR Dash
      SentryJump=1, Dash, Glide
    kii:
      Bash, Grenade=1
      DoubleJump, Sword OR TripleJump
      DoubleJump, Hammer, Dash OR Shuriken=1 OR Blaze=2 OR Flash=1 OR Sentry=1
      DoubleJump, Dash, Spear=1 OR Shuriken=1 OR Blaze=1 OR Flash=1 OR Sentry=1
      Dash, Bash OR Glide OR Sword OR Blaze=6 OR Sentry=4
      Dash, Hammer, Spear=1 OR Shuriken=1 OR Blaze=2 OR Flash=1 OR Sentry=1
    unsafe:
      Glide
      Sword, Shuriken=1  # Pogo the energy cristal to grab the wheel
  conn WestGlades.MillApproach:
    gorlek: Glide
  conn OuterWellspring.EntranceDoor: free

anchor OuterWellspring.WestDoor at -892, -3992:  # Outside the door where you exit the first room
  refill Checkpoint

  # the wheel is only a shortcut, at least in moki doesn't open up anything new
  state OuterWellspring.WestDoorBlueMoonFree:
    moki: BreakWall=3, Launch
    gorlek, BreakWall=3, Bow OR Spear OR Shuriken OR Grenade OR Blaze OR Grapple:  # // TODO account for this kind of syntax
      Bash, Grenade=1
      SentryJump=1
    kii, BreakWall=3:
      Bash, Grenade=1
      DoubleJump, TripleJump, Grapple  # grapple the plant on the left  then tjump to the right to be in range of the plnt inside the corruption
    unsafe, BreakWall=3:
      Bow
      DoubleJump, Grapple  # grapple the plant on the left, hold up to make it appear on screen

  pickup OuterWellspring.HiddenHC:
    moki, OuterWellspring.WestDoorBlueMoonFree:
      Grapple, DoubleJump, Dash OR Glide
      Grapple, Dash, Glide
      Grapple, Launch
    gorlek:
      OuterWellspring.WestDoorBlueMoonFree:
        Grapple, DoubleJump, TripleJump OR Damage=15
        Grapple, Damage=15, Dash OR Glide
      Grapple, Bash, Grenade=1, DoubleJump, TripleJump OR Glide OR Damage=15
      Grapple, Bash, Grenade=1, Damage=15, Dash OR Glide
      Grapple, SentryJump=1, DoubleJump, TripleJump OR Glide OR Damage=15
      Grapple, SentryJump=1, Damage=15, Dash OR Glide
      Bash, Grenade=1, Launch
      SentryJump=1, Launch
    kii:
      Grapple, Launch  # @Validator should probably be moki/gorlek (path from moki require WestDoorBlueMoonFree as well)
      Grapple, DoubleJump, TripleJump
      Grapple, Bash, Grenade=1, Sword
      Grapple, Bash, Grenade=1, DoubleJump, Spear=1 OR Shuriken=1 OR Blaze=1 OR Flash=1 OR Sentry=1
      Grapple, Bash, Grenade=1, Dash, Spear=1 OR Shuriken=1 OR Blaze=1 OR Flash=1 OR Sentry=1
      Grapple, Bash, Grenade=1, Hammer, DoubleJump OR Dash OR Shuriken=1 OR Flash=1 OR Sentry=1 OR Damage=15
      Grapple, Bash, Grenade=1, Damage=15, Spear=1 OR Shuriken=1 OR Flash=1 OR Sentry=1
      Grapple, OuterWellspring.WestDoorBlueMoonFree, Sword
      Grapple, OuterWellspring.WestDoorBlueMoonFree, DoubleJump, Spear=1 OR Shuriken=1 OR Blaze=1 OR Flash=1 OR Sentry=1
      Grapple, OuterWellspring.WestDoorBlueMoonFree, Dash, Spear=1 OR Shuriken=1 OR Blaze=1 OR Flash=1 OR Sentry=1
      Grapple, OuterWellspring.WestDoorBlueMoonFree, Hammer, DoubleJump OR Dash OR Shuriken=1 OR Flash=1 OR Sentry=1 OR Damage=15
      Grapple, OuterWellspring.WestDoorBlueMoonFree, Damage=15, Spear=2 OR Shuriken=2 OR Flash=2 OR Sentry=2
    unsafe:
      Grapple, DoubleJump  # grapple the plant on the left, hold up to make it appear on screen
      Grapple, Dash, OuterWellspring.WestDoorBlueMoonFree
      Grapple, Bash, Grenade=1, Dash
      Grapple, Bash, Grenade=1, Glide OR Sentry=2
      Bash, Grenade=1, SentryJump=1, DoubleJump, TripleJump

  # this tokk disappears after the needle quest
  conn InnerWellspring.WestDoor:
    moki: InnerWellspring.MiddleDoorsOpen
  conn OuterWellspring.EastDoor:  # Grapple / Launch paths are redundant with WestDoor->AboveEntranceDoor->EastDoor
    moki: Bash, Grenade=1, DoubleJump, Dash OR Glide
    gorlek:
      Bash, Grenade=1, DoubleJump, TripleJump OR Sword OR Hammer
      SentryJump=1, DoubleJump
    kii:
      Bash, Grenade=1, DoubleJump, Spear=1 OR Shuriken=1 OR Blaze=1 OR Flash=1 OR Sentry=1
      Bash, Grenade=1, Hammer, Damage=15, Shuriken=1 OR Flash=1 OR Sentry=1
      Bash, Grenade=1, Hammer, Shuriken=2
    unsafe: Bash, Grenade=1, Dash OR DoubleJump  # on the pole, stick to the wheel. You should get a nice curve when jumping, letting you reach the platform with your mobility option
  conn OuterWellspring.AboveEntranceDoor:
    moki:
      Grapple, DoubleJump OR Dash OR Glide
      Bash, Grenade=1, DoubleJump OR Dash OR Glide
      DoubleJump, Dash, Glide
      Launch
    kii:
      Grapple  # Fall from the left
      Damage=30  # hold right, dboost on the wheel then on the spikes bellow. Should only require Damage=25 but damage depend on where you land in the spikes.
    unsafe: free  # tap right to avoid the dboost on the wheel then grab the pole while falling
  conn OuterWellspring.EntranceDoor: free

anchor OuterWellspring.EastDoor at -814, -3973:  # Outside the door leading to the spin puzzle
  refill Checkpoint

  state OuterWellspring.WestDoorBlueMoonFree:
    moki, BreakWall=3, Bow OR Spear OR Grenade:
      DoubleJump OR Dash OR Glide
      Bash, Grenade=1
      InnerWellspring.TopDoorOpen, Grapple
    gorlek: BreakWall=3  # each weapon has its way of dealing with the spikes below

  quest OuterWellspring.TheLostCompass:
    moki: InnerWellspring.NeedleQI

  pickup OuterWellspring.RightWallEC:
    moki, BreakWall=20:
      DoubleJump, Dash
      Glide OR Launch
      Grapple, DoubleJump OR Dash
      Grapple, Bash, Grenade=1
    gorlek, BreakWall=20:
      DoubleJump, TripleJump OR Sword
      Grapple, Sword OR Hammer
      Bash, Grenade=1, DoubleJump OR Dash OR Sword OR Hammer
      Bash, Grenade=2
    kii, BreakWall=20:
      Dash, Damage=15  # Coyote dash then dash again to grab the whell on the right
      DoubleJump, Bash OR Hammer OR Spear=1 OR Flash=1 OR Sentry=1  # With energy weapon, grab the wheel on the right.
      Grapple, Shuriken=1 OR Blaze=2 OR Sentry=2
      Bash, Grenade=1, Spear=1 OR Shuriken=1 OR Blaze=1 OR Flash=1 OR Sentry=1
    unsafe, BreakWall=20:
      Dash
      DoubleJump, Shuriken=1 OR Blaze=1
      Bash, Grenade=1, Damage=15

  conn InnerWellspring.EastDoor:
    moki: InnerWellspring.MiddleDoorsOpen
  conn OuterWellspring.AboveWestDoor:
    moki:
      InnerWellspring.TopDoorOpen, Grapple OR Launch
      InnerWellspring.TopDoorOpen, Bash, Grenade=1, DoubleJump
      Bash, Grenade=1, Launch
    gorlek:
      InnerWellspring.TopDoorOpen:
        SwordSJump=1
        HammerSJump=1, DoubleJump OR Dash OR Glide OR Damage=10
        Bash, Grenade=1, Dash OR Glide OR Sword
        Bash, Grenade=1, Hammer, Damage=10
      Bash, Grenade=1, DoubleJump, TripleJump
      Bash, Grenade=1, Grapple
    kii:
      InnerWellspring.TopDoorOpen, Bash, Grenade=1, Hammer OR Blaze=4 OR Sentry=2
      DoubleJump, Grapple
    unsafe:
      InnerWellspring.TopDoorOpen, Bash, Grenade=1, Damage=25
      InnerWellspring.TopDoorOpen, Bash, Grenade=1, Damage=15, Spear=1 OR Shuriken=1 OR Blaze=1 OR Flash=1 OR Sentry=1  # These aren't kii because it's easy to get stuck in those spikes
      Grapple, Damage=15
  conn OuterWellspring.WestDoor:
    moki: DoubleJump OR Dash OR Launch
    gorlek: Glide OR Sword OR Hammer
    unsafe: free
  conn OuterWellspring.TrialApproach:
    moki: Grapple OR Launch
    gorlek:
      DoubleJump, TripleJump, Dash OR Sword OR Hammer OR Damage=15  # Dmage depends on where you land in the spikes
      DoubleJump, TripleJump, Bash, Grenade=1
      DoubleJump, Dash, Sword OR Hammer OR Damage=15  # Damage depends on where you land in the spikes
      DoubleJump, Dash, Bash, Grenade=1
      DoubleJump, Glide
      SentryJump=2  # follow up the second sentryjump with a weapon hover
      Bash, Grenade=2, DoubleJump OR Dash OR Glide OR Sword OR Hammer
    kii:
      DoubleJump, Dash OR Sword
      DoubleJump, TripleJump, Spear=1 OR Shuriken=1 OR Blaze=2 OR Flash=1 OR Sentry=1
      Dash, Damage=15, Glide OR Sword OR Hammer OR Sentry=2 OR Damage=15  # Coyote dash then dash again to grab the whell on the right
      DoubleJump, Damage=15, Hammer OR Spear=2 OR Flash=2 OR Sentry=2  # Djump+your other movement option to grab the wheel. Using 2 energy weapons because dependaing on where you land in the spikes, the knockbak might make you fall
      DoubleJump, Damage=15, Shuriken=1, Spear=1 OR Flash=1 OR Sentry=1  # Same as above but more energy efficient
      Bash, Grenade=1, Damage=15, Dash OR Glide OR Sword OR Sentry=3  # With sentry, 2 sentries to reach the spikes then 1 to exit the spikes without taking a second dboost
      Bash, Grenade=1, Damage=15, Shuriken=1, Sentry=2  # Same as above but more energy efficient
      Bash, Grenade=1, Damage=30, Sentry=3  # Same as above but take the second dboost
      Bash, Grenade=2
    unsafe:
      Dash  # There's a little friendly spike area on the very edge of the platform
      Glide  # Glide jumps
      DoubleJump, TripleJump OR Hammer OR Spear=1 OR Shuriken=1 OR Blaze=1 OR Flash=1 OR Sentry=1  # There's a little friendly spike area on the very edge of the platform
      Bash, Grenade=1, Sentry=2, Damage=10
  conn OuterWellspring.RightWallMidpoint:
    moki: DoubleJump OR Dash OR Glide OR Grapple OR Launch
    gorlek:
      Sword OR Hammer
      Bash, Grenade=1
    kii: Spear=1 OR Shuriken=1 OR Blaze=1 OR Flash=1 OR Sentry=1
    unsafe: Damage=15
  conn OuterWellspring.AboveEntranceDoor: free

anchor OuterWellspring.AboveWestDoor at -866, -3949:  # on the platform arcing over west door
  refill Energy=3:
    moki: BreakCrystal

  pickup OuterWellspring.HiddenHC:
    moki:
      Grapple, DoubleJump, Dash OR Glide
      Grapple, Dash, Glide
      Launch, DoubleJump OR Dash OR Grapple OR Glide
    gorlek:
      Grapple, DoubleJump, TripleJump OR Damage=15
      Grapple, Damage=15, Dash OR Glide
      DoubleJump, TripleJump, Dash, Glide OR Sword
      DoubleJump, TripleJump, Glide, Damage=15
      Launch, Sword OR Damage=15
    kii:
      Grapple, Sword 
      Grapple, Hammer, DoubleJump OR Dash OR Shuriken=1 OR Flash=1 OR Sentry=1 OR Damage=15
      Grapple, DoubleJump, Spear=1 OR Shuriken=1 OR Blaze=1 OR Flash=1 OR Sentry=1
      Grapple, Dash, Spear=1 OR Shuriken=1 OR Blaze=1 OR Flash=1 OR Sentry=1
      Grapple, Damage=15, Spear=1 OR Shuriken=1 OR Flash=1 OR Sentry=1
      DoubleJump, TripleJump, Sword  # horizontal sword combo first then tjump then upslash
      DoubleJump, TripleJump, Dash, Glide OR Hammer OR Spear=1 OR Shuriken=1 OR Blaze=1 OR Flash=1 OR Sentry=1 OR Damage=15
      DoubleJump, TripleJump, Glide, Hammer OR Shuriken=1 OR Flash=1 OR Sentry=1
      DoubleJump, TripleJump, Hammer, Shuriken=1 OR Damage=15
      Bash, Grenade=1, DoubleJump, TripleJump
    unsafe:
      Grapple, DoubleJump OR Dash
      DoubleJump, TripleJump OR Dash
      Bash, Grenade=1, DoubleJump OR Dash  # wall jump on the small wall at the edge of where the pickup is
      Launch

  conn OuterWellspring.TopDoor:
    moki:
      Grapple OR Launch
      Bash, Grenade=1
    gorlek:
      Bash OR SentryJump=1
      InnerWellspring.TopDoorOpen, DoubleJump
    kii:
      InnerWellspring.TopDoorOpen, Dash, Sword OR Hammer 
      InnerWellspring.TopDoorOpen, Spear=1
    unsafe:
      InnerWellspring.TopDoorOpen, Sword OR Dash # Pogo the energy cristal or dash ramp
  conn OuterWellspring.WestDoor:
    moki: Combat=Miner OR DoubleJump OR Dash OR Grapple OR Glide OR Launch
    gorlek: Sword OR Hammer OR Damage=15
    kii: Spear=1 OR Shuriken=1 OR Blaze=1 OR Flash=1 OR Sentry=1
  conn OuterWellspring.EastDoor:  # paths with top door open seem rather pointless?
    moki:
      DoubleJump, Dash
      Glide
    gorlek:
      Damage=15, DoubleJump OR Dash OR Sword OR Hammer
      DoubleJump, TripleJump
      Dash, Sword OR Hammer
    kii:
      Dash OR Sword OR Hammer OR Blaze=4 OR Sentry=3
      Damage=15, Spear=1 OR Shuriken=1 OR Blaze=1 OR Flash=1 OR Sentry=1
      DoubleJump, Spear=1 OR Shuriken=1 OR Blaze=1 OR Flash=1 OR Sentry=1
    unsafe: Blaze=3 OR Sentry=2
  conn OuterWellspring.AboveEntranceDoor: free

anchor OuterWellspring.TopDoor at -836, -3927:  # Outside the door leading to the teleporter
  state OuterWellspring.TrialActivation:  # Since you have to reach this place again in a race to get an advantage, only paths possible during a trial are meaningful
    moki: Grapple, DoubleJump, Dash OR Glide
    gorlek: Grapple, Dash, Glide
    kii: Grapple, Glide

  pickup OuterWellspring.UltraGrappleShard:
    moki:
      Grapple, DoubleJump, Dash OR Glide
      Bash, Grenade=1
      Launch
    gorlek:
      SentryJump=1, DoubleJump OR Dash OR Glide  # generous extra abilities
      Grapple, DoubleJump, TripleJump OR Sword
      Grapple, Dash, Sword
      Grapple, Glide
    kii:
      Grapple, Dash, Hammer OR Shuriken=1 OR Blaze=1 OR Flash=1 OR Sentry=1
      Grapple, DoubleJump, Hammer OR Sentry=2
      Grapple, Sword, Hammer OR Spear=1 OR Shuriken=1 OR Blaze=1 OR Flash=1 OR Sentry=1
      Grapple, Hammer, Sentry=2
    unsafe:
      Grapple, DoubleJump, Damage=15, Spear=1 OR Shuriken=1 OR Blaze=2 OR Flash=1 OR Sentry=1  # Not kii because it's hard to exit the spikes
      Grapple, DoubleJump, Shuriken=2  # at the end, shuriken then djump then shuriken again
  conn InnerWellspring.Teleporter:
    moki: InnerWellspring.TopDoorOpen
  conn OuterWellspring.EastDoor: free
  conn OuterWellspring.AboveWestDoor: free

# checkpoint at -973, -3949
# checkpoint at -969, -3910
# checkpoint at -902, -3895

anchor OuterWellspring.RightWallMidpoint at -746, -4019:  # Next to OuterWellspring.RightWallOre
  pickup OuterWellspring.RightWallOre: free

  conn WestGlades.MillApproach:
    moki: Grapple OR Glide  # Others are redundant with EntranceDoor
    gorlek:
      Sword OR Damage=20
      HammerSJump=1, DoubleJump OR Dash
      Bash, Grenade=1, DoubleJump OR Dash OR Sword
    kii:
      DoubleJump OR Dash OR Hammer OR Blaze=2 OR Sentry=2
      Bash, Grenade=1
  conn OuterWellspring.EntranceDoor:
    moki: Water OR Glide OR Launch  # Grapple paths are redundant with AboveEntranceDoor
    gorlek:
      DoubleJump, TripleJump OR Dash OR Sword OR Hammer
      Dash, Sword OR Hammer
      Damage=20 OR SentryJump=1
      Bash, Grenade=1
    kii: DoubleJump OR Dash OR Hammer OR Shuriken=1 OR Blaze=2 OR Sentry=2
  conn OuterWellspring.AboveEntranceDoor:
    moki:
      Grapple, DoubleJump OR Dash OR Glide OR Launch
      Launch, DoubleJump OR Dash OR Glide
    gorlek:  # Launch is redundant with EntranceDoor
      Grapple
      Bash, Grenade=1, Glide
      Bash, Grenade=1, DoubleJump, TripleJump OR Dash OR Sword OR Hammer
      Bash, Grenade=1, Dash, Sword OR Hammer
      SentryJump=1, Glide
      SwordSJump=1, DoubleJump, TripleJump OR Dash  # Weapon hover
      HammerSJump=1, DoubleJump, TripleJump, Dash  # Weapon hover
    kii:
      DoubleJump, TripleJump, Dash OR Sword OR Hammer
      DoubleJump, TripleJump, Glide, Spear=1 OR Shuriken=1 OR Blaze=1 OR Flash=1 OR Sentry=1
      Bash, Grenade=1  # Bash grenade to reach the bee then bash glide from the bee to the platform with a slime
  conn OuterWellspring.EastDoor:  # Most paths from this anchor should be redundant with going to AboveEntranceDoor then EastDoor
    kii: Bash, Grenade=2  # Bash grenade to reach the bee then bash glide from the bee to the platform with a slime
  conn OuterWellspring.TrialApproach:  # no moki path because the camera makes the connection hard to see
    gorlek: Grapple, Combat=Bee OR Bash  # Launch is redundant with EntranceDoor -> AboveEntranceDoor -> EastDoor
    kii:
      Grapple
      Bash, Grenade=3  # Bash grenade to reach the bee then bash glide from the bee to the platform with a slime
      Bash, Grenade=2, Damage=15, DoubleJump OR Dash OR Glide OR Sword OR Sentry=3  # With sentry, 2 sentries to reach the spikes then 1 to exit the spikes without taking a second dboost
      Bash, Grenade=2, Damage=15, Shuriken=1, Sentry=2  # Same as above but more energy efficient
      Bash, Grenade=2, Damage=30, Sentry=3  # Same as above but take the second dboost
    
anchor OuterWellspring.TrialApproach at -727, -3961:  # at the ledge going towards the trial room
  refill Checkpoint

  pickup OuterWellspring.RightWallEX:
    moki:
      Grapple, DoubleJump, Dash OR Glide
      DoubleJump, Bash, Grenade=1
      Launch
    gorlek:
      Grapple, DoubleJump, TripleJump
      SentryJump=1, DoubleJump OR Dash OR Glide
      Bash, Grenade=1, Dash OR Glide
    kii:
      Grapple, DoubleJump OR Dash OR Glide OR Sword
      Bash, Grenade=1 OR DoubleJump OR Sword OR Hammer  # wall jump on the wall next to the SL container. Without grenade, use the 
    unsafe:
      Grapple  # https://youtu.be/vI511KFMZWI
  pickup OuterWellspring.RightWallEC:
    moki, BreakWall=20:
      DoubleJump, Dash
      Glide OR Launch
      Grapple, DoubleJump OR Dash
    gorlek, BreakWall=20: DoubleJump OR Dash OR Sword OR Hammer
    kii, BreakWall=20:
      Spear=2 OR Shuriken=1 OR Blaze=2 OR Flash=1 OR Sentry=1
      Damage=15, Spear=1 OR Blaze=1
      Damage=15, Bash  #land in the spikes to jump on the wheel then bash glide of the bee
    unsafe, BreakWall=20: Bash OR Spear=1 OR Blaze=1  # land on the friendly spikes, at the very edge of the spikes
  
  conn OuterWellspring.TrialRoom:
    moki:
      Grapple, DoubleJump OR Dash OR Glide
      Launch
    gorlek:
      Grapple
      SentryJump=1
      Bash, Grenade=1
    kii:
      Bash  # Bash the beetle
      DoubleJump, TripleJump
  conn OuterWellspring.EastDoor:
    moki:
      Grapple, DoubleJump OR Dash OR Glide
      Launch
    gorlek:
      Grapple OR Glide
      Bash, Grenade=1, DoubleJump OR Dash OR Sword OR Hammer
      DoubleJump, TripleJump OR Dash OR Sword
      DoubleJump, Hammer, Damage=15
      SentryJump=1, DoubleJump OR Dash
    kii:
      Bash, Grenade=1
      DoubleJump, Hammer OR Sentry=2 OR Damage=15
      Dash, Sword OR Hammer OR Shuriken=1 OR Blaze=2 OR Flash=1 OR Sentry=1 OR Damage=15
      Damage=15, Sentry=2
    unsafe: DoubleJump
  conn OuterWellspring.AboveEntranceDoor:
    moki: DoubleJump OR Dash OR Glide OR Grapple OR Launch
    gorlek:
      Sword OR Hammer
      Bash, Grenade=1
      SentryJump=1
      Damage=15
    kii: Spear=1 OR Shuriken=1 OR Blaze=1 OR Flash=1 OR Sentry=1
    unsafe: free
  conn OuterWellspring.RightWallMidpoint:
    moki: DoubleJump OR Dash OR Glide OR Grapple OR Launch
    gorlek: free

anchor OuterWellspring.TrialRoom at -684, -3947:  # checkpoint on the way to trial start
  refill Checkpoint
  refill Health=1
  refill Energy=1:
    moki: BreakCrystal

  conn OuterWellspring.TrialStart:
    moki:
      Grapple, DoubleJump
      Launch
    gorlek:
      Dash OR Glide
      DoubleJump, Sword OR Hammer
    kii:
      DoubleJump, TripleJump  # @validator Probably should be gorlek
      Sword OR Sentry=3
    unsafe: DoubleJump OR Shuriken=2 OR Sentry=2
  conn OuterWellspring.TrialApproach: free

anchor OuterWellspring.TrialStart at -665, -3937:
  refill Checkpoint

  pickup OuterWellspring.TrialOre: free
  pickup OuterWellspring.SpiritTrial:
    moki: OuterWellspring.TrialActivation, DoubleJump, Dash, Grapple
    gorlek: OuterWellspring.TrialActivation, Dash, Grapple, Glide
    kii: OuterWellspring.TrialActivation, Grapple, Glide

  conn OuterWellspring.TrialRoom:
    moki:
      DoubleJump, Dash OR Glide
      Grapple, Glide
      Launch
    gorlek:
      DoubleJump, TripleJump OR Sword
      Dash, Sword OR Hammer
      Glide
      Grapple, DoubleJump OR Dash OR Sword OR Hammer
    kii:
      Dash OR Sword
      Grapple, Shuriken=1 OR Blaze=2 OR Flash=1 OR Sentry=1
      DoubleJump, Hammer  # @validator probably should be gorlek
      DoubleJump, Spear=1 OR Shuriken=1 OR Blaze=1 OR Flash=1 OR Sentry=1
    unsafe: Damage=30 OR DoubleJump

region InnerWellspring:
  moki: Danger=25
  gorlek: free
  kii: free
  unsafe: free

anchor InnerWellspring.EntranceDoor at -1263, -3952:  # Inside the door where you enter the first room
  refill Checkpoint
  refill Energy=3:
    moki: BreakCrystal

  state InnerWellspring.ThreeWheels:
    moki: BreakWall=3

  pickup InnerWellspring.ThreeWheelsEX:
    moki:
      Bash, Grenade=1
      Launch
      InnerWellspring.ThreeWheels
    gorlek:
      DoubleJump, TripleJump
      SentryJump=1
    unsafe:
      Grenade=1
  pickup InnerWellspring.WaterSwitchEX:
    moki: Water, WaterDash
    unsafe: WaterDash, Damage=40, Damage=60

  conn OuterWellspring.EntranceDoor: free
  conn InnerWellspring.ThornShardArea:
    moki:
      Grapple, DoubleJump OR Dash OR Glide
      InnerWellspring.ThreeWheels, DoubleJump OR Dash OR Glide
      DoubleJump, Bash, Grenade=1
      Launch
    gorlek:
      Grapple, Sword OR Hammer
      InnerWellspring.ThreeWheels, Sword OR Hammer
      SentryJump=1  # sentry jump on right side, then use sword/hammer to reach platform
      DoubleJump, TripleJump
    kii:
      Bash, Grenade=1, Dash OR Glide OR Sword OR Hammer  # Bash grenade up right side, climb on the first wheel to reach yourgrenade (whih isn't gorlek), jump to left side vines, use abilities to reach platform
  conn InnerWellspring.DrainRoom:
    moki:
      DoubleJump OR Dash OR Glide OR Launch
      InnerWellspring.ThreeWheels, Grapple
      InnerWellspring.ThreeWheels, Bash, Grenade=1
    gorlek:
      Sword OR Hammer
      Bash, Grenade=1, Damage=15
      InnerWellspring.ThreeWheels, Damage=15
    kii:
      Grapple, Shuriken=1 OR Blaze=2 OR Flash=1 OR Sentry=1
      Damage=15, Shuriken=1 OR Blaze=2 OR Flash=1 OR Sentry=1  # possible damageless but InnerWellspring.ThreeWheels makes it way harder
      InnerWellspring.ThreeWheels, Spear=1 OR Shuriken=1 OR Blaze=1 OR Flash=1 OR Sentry=1
      Shuriken=2 OR Blaze=3 OR Flash=2 OR Sentry=2
    unsafe:
      Bash, Grenade=1
      InnerWellspring.ThreeWheels
  conn InnerWellspring.ShortcutLever:
    moki:
      Grapple, DoubleJump OR Dash OR Glide
      Launch
    gorlek:
      DoubleJump, TripleJump, Damage=15  # bit tricky
      Grapple, Damage=15  # bit tricky
      Grapple, Sword OR Hammer
    kii: Grapple
    unsafe:
      InnerWellspring.ThreeWheels, Damage=30, DoubleJump
      InnerWellspring.ThreeWheels, Damage=45, Dash OR Glide OR Sword OR Hammer OR Shuriken=1 OR Flash=1 OR Sentry=1
      InnerWellspring.ThreeWheels, Damage=60, Spear=1 OR Blaze=1

# checkpoint at -1336, -3943

anchor InnerWellspring.ThornShardArea at -1317, -3933:  # on top of the wall at the left of the entrance
  refill Checkpoint

  pickup InnerWellspring.ThornShard: free
  pickup InnerWellspring.ThornEX:  # Having Clean Water change the position of the grapplable plant. Make sure it solves with both states?
    moki:
      Grapple, DoubleJump, Dash OR Glide
      Launch
    gorlek:
      DoubleJump, TripleJump, Damage=15
      SentryJump=1, DoubleJump, TripleJump, Dash OR Glide
      SentryJump=1, Damage=15, DoubleJump, Dash OR Glide OR TripleJump
      SentryJump=1, Damage=15, Dash, Glide
      Grapple, Damage=15, DoubleJump OR Dash OR Glide OR Sword
      Grapple, DoubleJump, TripleJump OR Sword OR Hammer
      Grapple, Dash, Glide OR Sword OR Hammer
    kii:
      Bash, Grenade=1, Dash OR DoubleJump OR Glide OR Shuriken=1 OR Flash=1 OR Sentry=1
      Grapple, Dash OR DoubleJump  # with djump, walljump on the wall above the grappable plant
      Grapple, Sword, Glide OR Hammer OR Spear=1 OR Shuriken=1
      Grapple, Hammer, Shuriken=1 OR Sentry=2 OR Damage=15
      Dash, DoubleJump, TripleJump OR Glide OR Sword OR Hammer OR Shuriken=1 OR Sentry=2 OR Damage=15
      Dash, Damage=15, Sword OR Hammer
      Dash, Glide, Damage=15, Shuriken=1 OR Flash=1 OR Sentry=1
      Dash, Sentry=2, Damage=15
    unsafe:
      SwordSJump=1, Damage=15
      Grapple, Sword
      Dash, Shuriken=2, Damage=15

  conn InnerWellspring.EntranceDoor: free
  conn InnerWellspring.ShortcutLever:  # for fully rspawn. Make sure it's not redundant with paths from EntranceDoor
    unsafe:
      Damage=30, DoubleJump
      Damage=45, Dash OR Sword OR Hammer OR Shuriken=3 OR Flash=3 OR Sentry=3
      Damage=60, Spear=3

anchor InnerWellspring.ShortcutLever at -1264, -3907:  # At the lever on top of the entrance door
  state InnerWellspring.ShortCutWheel: free

  # InnerWellspring.ShortcutWheelEX paths are redundant with InnerWellspring.WestDoor

  conn InnerWellspring.EntranceDoor:
    moki: Grapple OR Launch OR DoubleJump
    gorlek: free
  conn InnerWellspring.WestDoor:
    moki, InnerWellspring.ShortCutWheel:
      DoubleJump, Dash OR Glide
      Dash, Glide
      Launch
    gorlek, InnerWellspring.ShortCutWheel:
      DoubleJump OR Dash  # pretty tight
      Damage=15, Glide OR Sword OR Hammer
    kii, InnerWellspring.ShortCutWheel:
      Sword OR Damage=15
      Hammer, Glide OR Sword OR Spear=1 OR Shuriken=1 OR Flash=1 OR Sentry=1
      Glide, Spear=1 OR Shuriken=1 OR Flash=1 OR Sentry=1
    unsafe, InnerWellspring.ShortCutWheel:
      Hammer OR Sentry=2  # friendly spikes when you slide off the wheel
      Shuriken=2

anchor InnerWellspring.DrainRoom at -1167, -3946:  # Left of the water you can drain
  refill Checkpoint
  refill Energy=3:
    moki: BreakCrystal

  state InnerWellspring.DrainRoomBottomWheel:  # @validator I added that state for DrainRoomExit->DrainRoom connection. Previous difficulty didn't deemed pathfinding that state was worth it so I'm not pathfinding it for kii either
    moki: InnerWellspring.ThreeWheels, BreakWall=16

  conn InnerWellspring.EntranceDoor:
    moki:
      DoubleJump OR Dash OR Grapple OR Glide OR Launch
      Bash, Grenade=1
    gorlek: free
  conn InnerWellspring.DrainRoomCenter:
    moki:
      DoubleJump, Glide
      Grapple OR Launch
      Glide, Bash, Grenade=2
      InnerWellspring.DrainRoomBottomWheel, DoubleJump
      InnerWellspring.DrainRoomBottomWheel, Dash, Bash, Grenade=1
      Water, DoubleJump  # if you drained the water, you can use the bottom of the wheel instead
      Water, WaterDash, Dash, Bash, Grenade=1  # if you drained the water, you can use the bottom of the wheel instead
    gorlek:
      # if you have a weapon here, you can break the three wheels free. Redundant paths without the three wheels state were removed.
      DoubleJump, TripleJump OR Dash OR Sword
      Dash, Glide
      Glide, Damage=15
      Bash, Grenade=1, DoubleJump OR Glide
      SentryJump=1, Glide
      InnerWellspring.DrainRoomBottomWheel:
        Dash
        Damage=15, Sword OR Hammer
        Bash, Grenade=1, Sword OR Hammer
        SentryJump=1
      Water, Dash  # if you drained the water, you can use the bottom of the wheel instead
      Water, Bash, Grenade=4  # if you drained the water, you can use the bottom of the wheel instead
    kii:
      DoubleJump, Blaze=5 OR Sentry=3
      Dash, Blaze=3 OR Sentry=2
      Glide, Sword OR Hammer OR Spear=1 OR Shuriken=1 OR Flash=1 OR Sentry=1
      InnerWellspring.DrainRoomBottomWheel, Sword OR Hammer OR Shuriken=4 OR Sentry=4
      Damage=60, DoubleJump OR Dash  # dboost in dirty water water. If you drained the water, you can use the bottom of the wheel instead
      Damage=60, Bash, Grenade=3  # dboost in dirty water water. If you drained the water, you can go bellow the wheel instead
      WaterDash, Damage=40, DoubleJump OR Dash  # dboost in dirty water water. If you drained the water, you can use the bottom of the wheel instead
      WaterDash, Damage=40, Bash, Grenade=4  # dboost in dirty water water. If you drained the water, you can use the bottom of the wheel instead
      InnerWellspring.DrainLever:  # @validator confused about why no paths are using this state in gorlek/moki
        DoubleJump OR Dash
        Bash, Grenade=3
      # if you have a non-energy weapon here, you can break the three wheels free. Redundant paths without the three wheels state were removed.
      # Sword, InnerWellspring.DrainLever OR Dash OR Shuriken=1 OR Blaze=2 OR Flash=1 OR Sentry=1
      # Hammer, DoubleJump OR Dash OR Sentry=3
      # Hammer, InnerWellspring.DrainLever, Shuriken=1 OR Flash=1 OR Sentry=1
    unsafe:
      DoubleJump  # climb the right wall
      Glide
      Sword, Spear=1 OR Blaze=1
      Shuriken=2, Dash OR Hammer
      Damage=15, Dash OR Sword
      WaterDash, Bash, Grenade=3, BreakWall=10, Water OR Damage=20  # if you drained the water, you can go through through the drained room instead
      WaterDash, Bash, Grenade=2, Damage=15, BreakWall=10, Water OR Damage=20  # if you drained the water, you can go through through the drained room instead
      InnerWellspring.DrainRoomBottomWheel, Shuriken=3 OR Blaze=5 OR Flash=3 OR Sentry=3
      InnerWellspring.DrainRoomBottomWheel, Bash, Grenade=2  # not hard, but grenades can vanish on rotating objects sometimes
  conn InnerWellspring.DrainAreaEntrance:
    moki: InnerWellspring.DrainLever, DoubleJump OR Dash OR Grapple OR Glide OR Launch
    gorlek, InnerWellspring.DrainLever:
      Sword OR Hammer OR Damage=15
      Bash, Grenade=1
    kii: InnerWellspring.DrainLever
  conn InnerWellspring.DrainAreaExit:
    gorlek, ShurikenBreak=10:
      # if you have a weapon here, you can break the three wheels free. Redundant paths without the three wheels state were removed.
      # cross the gap going over
      Grapple OR Glide OR Launch
      DoubleJump, TripleJump
      Bash, Grenade=1, DoubleJump, Dash
      InnerWellspring.DrainLever:  # use the bottom of the wheel, don't have to free it
        DoubleJump OR Dash
        Bash, Grenade=2
      InnerWellspring.DrainRoomBottomWheel, DoubleJump OR Dash OR Sword OR Hammer  # DrainRoomBottomWheel state is free enough that alternatives don't seem worth noting
      Water, DoubleJump OR Dash  # if you drained the water, you can use the bottom of the wheel instead
      Water, Bash, Grenade=1, Damage=15  # if you drained the water, you can go through through the drained room instead
      Water, Bash, Grenade=2  # if you drained the water, you can go through through the drained room instead
    kii, ShurikenBreak=10:
      DoubleJump, Blaze=4 OR Sentry=3
      Dash, Blaze=3 OR Sentry=2
      InnerWellspring.DrainRoomBottomWheel, Shuriken=2 OR Flash=2 OR Sentry=2
      Damage=60, DoubleJump OR Dash  # dboost in dirty water water. If you drained the water, you can use the bottom of the wheel instead
      Damage=60, Bash, Grenade=1  # dboost in dirty water water. If you drained the water, you can use the bellow the wheel instead
      WaterDash, Damage=40, DoubleJump OR Dash  # dboost in dirty water water. If you drained the water, you can use the bottom of the wheel instead
      WaterDash, Damage=40, Bash, Grenade=4  # dboost in dirty water water. If you drained the water, you can use the bottom of the wheel instead
      InnerWellspring.DrainLever:
        DoubleJump OR Dash OR Damage=45
        Bash, Grenade=1
      # if you have a non-energy weapon here, you can break the three wheels free. Redundant paths without the three wheels state were removed.
      # Sword, InnerWellspring.DrainLever OR Dash OR Shuriken=1 OR Blaze=2 OR Flash=1 OR Sentry=1
      # Hammer, DoubleJump OR Dash OR Sentry=3
      # Hammer, InnerWellspring.DrainLever, Shuriken=1 OR Flash=1 OR Sentry=1
    unsafe, ShurikenBreak=10:
      DoubleJump
      Dash, Damage=15  # cross the gap going over
      InnerWellspring.DrainRoomBottomWheel, Bash, Grenade=2  # not hard, but grenades can vanish on rotating objects sometimes

anchor InnerWellspring.DrainAreaEntrance at -1128, -3968:  # On the wall after dropping through the gate draining the water
  pickup InnerWellspring.DrainHC:
    moki:
      Water OR DoubleJump OR Grapple OR Launch  # bit of a weird pickup
      Bash, Grenade=1  # seems fine
    gorlek: Dash OR Bash OR Glide OR Damage=20
    kii: Sword OR Hammer OR Spear=1 OR Shuriken=1 OR Flash=1 OR Sentry=1
    unsafe: free

  conn InnerWellspring.DrainAreaEX:
    moki:  # the skeetos just want to be bashed here
      DoubleJump, Water OR Bash
      Dash, Bash, Grenade=1
      Water, Bash, Grenade=1, Grapple OR Glide
      Launch
    gorlek:
      DoubleJump, Water OR TripleJump OR Dash OR Bash OR Glide OR Sword OR Hammer OR Damage=20
      Bash, Dash, Sword OR Hammer
      Bash, Grenade=1, Water OR Dash OR Damage=20
      Bash, SentryJump=1, Water OR Damage=20
      Water, WaterDash, Dash, Sword OR Hammer  # @validator Added path. Gorlek might want some variation of this.
    kii:
      Dash, Hammer OR Sword
      Dash, Bash, Spear=1 OR Flash=1 OR Sentry=1  # use energy weapon to reach the wall at the left of the lever
      Dash, Water, Combat=2xWeakSlug, WaterDash OR Spear=1 OR Flash=1 OR Sentry=1
      Dash, Damage=20, Combat=2xWeakSlug, Spear=1 OR Flash=1 OR Sentry=1
      Dash, Damage=20, Damage=20, Combat=2xWeakSlug, WaterDash
      DoubleJump, Spear=1 OR Shuriken=1 OR Flash=1 OR Sentry=1
      Bash, Grenade=1, Sword
    unsafe:
      Dash, Combat=2xWeakSlug
      Water, WaterDash, Glide  # glide jump from the wheel to the sl container
      Bash, Grenade=1, Shuriken=1

anchor InnerWellspring.DrainAreaEX at -1064, -3961:  # At DrainEX
  pickup InnerWellspring.DrainEX: free
  pickup InnerWellspring.DrainHC:
    moki: Water OR Launch
    gorlek:
      DoubleJump, TripleJump
      DoubleJump, Dash, Sword
      Bash, DoubleJump OR Dash  # luring the skeetos with other abilities seems tricky
    kii:
      Damage=40, Bash OR Damage=20
      Damage=20, Damage=20, Spear=1 OR Shuriken=1 OR Flash=1 OR Sentry=1  # use energy weapon the two floating logs
      Damage=20, DoubleJump OR Dash OR Glide OR Sword OR Hammer OR Spear=2 OR Shuriken=2 OR Flash=2 OR Sentry=2
      WaterDash, Damage=20, Bash OR Spear=1 OR Shuriken=1 OR Flash=1 OR Sentry=1 OR Damage=20
      Dash, DoubleJump OR Sword OR Hammer OR Shuriken=1 OR Flash=1 OR Sentry=1
    unsafe:
      DoubleJump
      WaterDash, Damage=20

  conn InnerWellspring.DrainAreaExit:
    moki, BreakWall=10:
      DoubleJump OR Dash OR Launch
      Bash, Grenade=1
    gorlek, BreakWall=10: Glide OR Sword
    kii, BreakWall=10: Bash OR Hammer OR Shuriken=2 OR Sentry=2  # no flash here because you can't diasble flash while holding the pole
    unsafe, BreakWall=10: Spear=1 OR Shuriken=1 OR Flash=1 OR Sentry=1

anchor InnerWellspring.DrainAreaExit at -1093, -3950:  # At the checkpoint in the breakable wall.
# This anchor assumes that the wall is already broken.
  refill Checkpoint

  conn InnerWellspring.DrainAreaEX: free
  conn InnerWellspring.DrainRoomCenter:
    moki:
      DoubleJump OR Launch
      Dash, Bash, Grenade=1
      Bash, Grenade=2
    gorlek:
      Dash
      Glide, Grapple OR SentryJump=1 OR Damage=15
      Sword, Grapple OR SentryJump=1 OR Damage=15
      Bash, Grenade=1, Grapple OR Glide OR Sword OR Damage=15
      SentryJump=1, Grapple OR Damage=15
      SentryJump=2
    kii:
      Sword OR Hammer OR Spear=3 OR Shuriken=3 OR Sentry=3  # No flash path because you can't cancel it while on the pole
      Glide, Spear=1 OR Shuriken=1 OR Flash=1 OR Sentry=1
      Bash, Spear=1 OR Shuriken=1 OR Flash=1 OR Sentry=1  # Bait the skeeto
    unsafe:
      Spear=2 OR Shuriken=2 OR Blaze=3 OR Flash=2 OR Sentry=2
      Bash  # Bait the skeeto
  conn InnerWellspring.DrainRoom:  # Make sure it's not redundant with DrainAreaExit->DrainRoomCenter->DrainRoom
    moki: Dash, Glide, Water  # @validator I removed most moki paths because they were redundant with DrainAreaExit->DrainRoomCenter->DrainRoom but there might have some paths using DrainRoomBottomWheel/DrainLever to find here...
    gorlek:
      Glide, Water OR Damage=20
      Water, Sword
      Water, Dash, Damage=15
      Water, Grapple, Damage=15, Hammer
    kii:
      InnerWellspring.DrainRoomBottomWheel, Sentry=4
      InnerWellspring.DrainRoomBottomWheel, Bash, Grenade=2
      InnerWellspring.DrainRoomBottomWheel, Bash, Grenade=1, Damage=20  # dboost in dirty water. If you drained the water, dboost in spikes instead.
      InnerWellspring.DrainLever:
        Damage=15, Spear=1 OR Shuriken=1 OR Blaze=3 OR Flash=1 OR Sentry=1 OR Damage=15
        Bash, Grenade=2
        Bash, Grenade=1, Damage=15
      Bash, Grenade=1, Damage=80  # dboost in dirty water water. If you drained the water, you can dboost in the spikes instead
      WaterDash, Damage=40, Spear=1 OR Shuriken=1 OR Blaze=3 OR Flash=1 OR Sentry=1  # dboost in dirty water water. If you drained the water, dboost in spikes instead
      WaterDash, Damage=40, Bash, Grenade=4  # dboost in dirty water water. If you drained the water, you can use the bottom of the wheel instead
    unsafe:
      InnerWellspring.DrainLever, Damage=15, Grapple OR Blaze=2  # Grapple is awkward if the wheel is spinning snce you need to jump blindly and you might have jumped before the wheel can be grappled

# checkpoint at the anchor below, just hard to reach

anchor InnerWellspring.DrainRoomCenter at -1116, -3924:  # Standing on the wheel in the center of the room
  state InnerWellspring.DrainRoomTopWheel:  # breaking the top wheel free; has a state because it can be used to connect from top right to top left
    moki:
      BreakWall=16, Bow OR Grenade OR Spear
      Launch, BreakWall=16
    gorlek: BreakWall=16

  conn InnerWellspring.DrainRoom:
    moki:
      DoubleJump, Dash
      Grapple OR Glide OR Launch
    gorlek:
      DoubleJump OR Dash OR Sword
      Hammer, Damage=20  # dboost in water
      Hammer, Water, Damage=15
    kii:
      Hammer OR Blaze=3 OR Sentry=2 OR Damage=40  # dboost in Water. Can dboost in spikes if water is drained
      Damage=20, Spear=1 OR Shuriken=1 OR Blaze=1 OR Flash=1 OR Sentry=1  # dboost in Water. Can dboost in spikes if water is drained
      Bash, Grenade=1
      InnerWellspring.DrainLever, Damage=15  # grab the pole on the right to reach the bottom of the spinning wheel
      InnerWellspring.DrainRoomBottomWheel, Damage=20  # grab the pole on the right to reach the spinning wheel. dboost in water
      InnerWellspring.DrainLever, InnerWellspring.DrainRoomBottomWheel, Shuriken=1  # grab the pole on the right to reach the spinning wheel.
    unsafe: Damage=20  # dboost in water
  conn InnerWellspring.DrainAreaEntrance:
    moki: InnerWellspring.DrainLever
  conn InnerWellspring.DrainAreaExit:
    gorlek: ShurikenBreak=10
  conn InnerWellspring.DrainRoomTop:
    moki: InnerWellspring.DrainRoomTopWheel OR Grapple OR Launch
    gorlek:
      DoubleJump OR Dash
      Bash, Grenade=1
    unsafe: Shuriken=1 OR Flash=1 OR Sentry=1

anchor InnerWellspring.DrainRoomTop at -1086, -3908:  # At the right ledge on top of the drain room
  refill Checkpoint
  refill Health=1

  pickup InnerWellspring.LaserOre:
    moki:
      DoubleJump, Dash OR Glide
      Dash, Glide, Combat=Miner OR Bash
      Launch
    gorlek:
      DoubleJump OR Dash OR Sword
      Glide, Combat=Miner OR Bash
    kii: Combat=Miner, Shuriken=2 OR Blaze=4 OR Sentry=3
    unsafe:
      Glide OR Hammer OR Spear=1 OR Shuriken=1 OR Blaze=3 OR Sentry=2 OR Damage=15  # bait the gorlek into falling on the left so you don't have to fight it
      Bash, Grenade=1  # there's a safe spot on the left of the laser, where you can charge your grenade safely

  conn InnerWellspring.DrainRoomCenter: free
  conn InnerWellspring.BelowDrainLever:
    moki:
      DoubleJump, Dash OR Glide
      InnerWellspring.DrainRoomTopWheel, Grapple
      Launch
    gorlek:
      DoubleJump, TripleJump OR Sword OR Hammer OR Damage=15
      Dash, Glide OR Sword OR Hammer OR Damage=15
      Grapple, SentryJump=1
      Bash, Grenade=1, DoubleJump OR Dash OR Grapple
      SwordSJump=1, Glide
      InnerWellspring.DrainRoomTopWheel, Bash, Grenade=1
      InnerWellspring.DrainRoomTopWheel, SentryJump=1
    kii:
      DoubleJump OR Dash
      Grapple, Glide OR Sword OR Hammer OR Shuriken=1 OR Flash=1 OR Sentry=1
      Bash, Grenade=1, Sword OR Hammer OR Spear=1 OR Shuriken=1 OR Flash=1 OR Sentry=1
    unsafe:
      Grapple
      Bash, Grenade=1

anchor InnerWellspring.BelowDrainLever at -1153, -3895:  # In the first room below the drain lever
  refill Checkpoint

  state InnerWellspring.DrainLever:
    moki:
      Bash, Grenade=1  # not softlockable: UpperCorruption solves this
      InnerWellspring.UpperCorruption, DoubleJump
      Launch
    gorlek:
      DoubleJump, TripleJump, Damage=15
      InnerWellspring.UpperCorruption OR SentryJump=1
    unsafe: Grenade=1

  pickup InnerWellspring.LeverEC:
    moki:
      Bash, Grenade=2  # not softlockable: UpperCorruption solves this
      Bash, Grenade=1, Grapple, DoubleJump OR Dash OR Glide  # not softlockable: UpperCorruption solves this
      InnerWellspring.UpperCorruption, DoubleJump, Bash, Grenade=1
      InnerWellspring.UpperCorruption, DoubleJump, Grapple
      Launch
    gorlek:
      DoubleJump, TripleJump, Damage=15, Bash, Grenade=1
      DoubleJump, TripleJump, Damage=15, Grapple OR SentryJump=1
      Bash, Grenade=1, Grapple
      SentryJump=2
      SentryJump=1, Grapple
      InnerWellspring.UpperCorruption, Bash, Grenade=1
      InnerWellspring.UpperCorruption, Grapple OR SentryJump=1
      InnerWellspring.UpperCorruption, DoubleJump, TripleJump, Damage=15
    kii:
      DoubleJump, TripleJump, InnerWellspring.UpperCorruption OR Damage=15
      Bash, Grenade=1, DoubleJump, TripleJump
    unsafe:
      Grenade=2

  conn InnerWellspring.AbovePole:
    moki:
      DoubleJump, Dash OR Glide
      Launch
    gorlek:
      Damage=15
      DoubleJump, TripleJump OR Sword OR Hammer
    kii:
      DoubleJump, Spear=1 OR Shuriken=1 OR Blaze=1 OR Flash=1 OR Sentry=1
      Dash, Sword OR Hammer
    unsafe: free  # lovely friendly spikes
  conn InnerWellspring.WestDoor:
    moki:
      DoubleJump, Bash, Grenade=1
      InnerWellspring.UpperCorruption OR Launch
    gorlek:
      DoubleJump, TripleJump, Damage=15
      Bash, Grenade=1
      SwordSJump=1, DoubleJump
      HammerSJump=1, DoubleJump, Glide
      SentryJump=2
    unsafe:
      Grenade=2
      SentryJump=1, Damage=15
      DoubleJump, Damage=30
  conn InnerWellspring.DrainRoomTop:
    moki: DoubleJump OR Dash OR Glide OR Launch
    gorlek: free
  conn InnerWellspring.DrainRoomCenter: free

anchor InnerWellspring.AbovePole at -1164, -3874:  # Under InnerWellspring.UpperCorruption
  state InnerWellspring.UpperCorruption:  # the fourth corruption you see on your way
    moki: BreakWall=16

  pickup InnerWellspring.LupoEX: free

  conn InnerWellspring.BelowDrainLever:
    moki: DoubleJump OR Dash OR Glide OR Launch
    gorlek: free

anchor InnerWellspring.WestDoor at -1216, -3897:  # Inside the door where you exit the first room
  refill Checkpoint
  refill Health=2
  refill Energy=3:
    moki: BreakCrystal

  state InnerWellspring.MiddleDoorsOpen:
    moki:
      Grapple
      Bash, Grenade=1, Launch
    gorlek:
      Bash, Grenade=1, DoubleJump, TripleJump
      SentryJump=1, DoubleJump, TripleJump  # solvable through wraparound if you don't sjump well
      Launch
    kii:
      Bash, DoubleJump, TripleJump  # bait the mantis. Need to bash it when used its third jump.
      Bash, Grenade=1  # bait the mantis, bash it in order to bash your grenade from higher up
    unsafe:
      Hammer, DoubleJump, TripleJump
      SentryJump=1

  pickup InnerWellspring.ShortcutWheelEX:
    moki: InnerWellspring.ShortCutWheel
  pickup InnerWellspring.LupoMap:
    moki, SpiritLight=150:
      Grapple, DoubleJump OR Dash OR Glide
      Bash  # bash the skeeto
      InnerWellspring.UpperCorruption
    gorlek, SpiritLight=150:
      Grapple
      SwordSJump=1  # hammer locking your movement makes this awkward
    kii, SpiritLight=150:
      DoubleJump, Sword  # pogo the skeeto
      DoubleJump, TripleJump, Hammer OR Spear=1
    unsafe, SpiritLight=150: DoubleJump  # kind of easy
  pickup InnerWellspring.GrappleTreeEX:
    moki:
      DoubleJump, Grapple
      Bash, Grenade=2
      Bash, Grenade=1, DoubleJump OR Dash OR Glide OR Grapple
      Launch
    gorlek:
      Bash, Grenade=1
      DoubleJump, TripleJump OR Hammer
      SentryJump=1
      Grapple, Dash
    kii:
      Grapple, Sword OR Hammer OR Shuriken=1
      DoubleJump, Sword
    unsafe:
      Grapple, Sentry=2
      Grenade=1
  pickup InnerWellspring.GrappleTree:
    moki:
      DoubleJump OR Dash OR Glide OR Grapple OR Launch
      Bash, Grenade=1  # jumper would be a lure
    gorlek: Bash OR Sword OR Hammer
    kii: free

  conn OuterWellspring.WestDoor:
    moki: InnerWellspring.MiddleDoorsOpen
  conn InnerWellspring.BelowDrainLever: free

anchor InnerWellspring.EastDoor at -1190, -3733:  # Inside the door leading to the spin puzzle
  refill Checkpoint
  refill Health=1
  refill Energy=4:
    moki: BreakCrystal

  state InnerWellspring.SpinArena:  # finishing the arena and destroying the corruption that open the door to spin puzzle
    moki: Combat=2xLizard+3xMantis+Miner, DoubleJump OR Dash OR Glide OR Launch
    gorlek: Combat=2xLizard+3xMantis+Miner  # different ways to solve
  state InnerWellspring.SpinPuzzleSolved:  # Having Water changes this room (not considered in moki)
    moki, InnerWellspring.SpinArena:
      Grapple, DoubleJump OR Dash
      Grapple, Bash, Grenade=1
      Launch
    gorlek, InnerWellspring.SpinArena:
      Grapple, Glide OR Sword OR Hammer
      Water, DoubleJump OR Grapple OR SentryJump=1
      Water, Bash, Grenade=1
      Water, Damage=15, Dash OR Sword
    kii, InnerWellspring.SpinArena:
      Grapple, Spear=1 OR Shuriken=1 OR Flash=1 OR Sentry=1
      Water, Dash OR Hammer OR Damage=30
      DoubleJump, TripleJump
    unsafe, InnerWellspring.SpinArena:
      Grapple
      Water, Spear=1 OR Damage=15

  quest InnerWellspring.HandToHandHerbs:
    moki: GladesTown.HandToHandPouch
  quest InnerWellspring.NeedleQI:
    moki, InnerWellspring.TopDoorOpen:
      Grapple, DoubleJump OR Launch
      Bash, Grenade=1, DoubleJump OR Launch
      Launch, DoubleJump
    gorlek, InnerWellspring.TopDoorOpen:
      Bash, Grenade=1
      Grapple OR Launch
    kii, InnerWellspring.TopDoorOpen:
      DoubleJump, TripleJump, Hammer OR Spear=1
    unsafe, InnerWellspring.TopDoorOpen: DoubleJump, TripleJump, Flash=1 OR Sentry=1

  pickup InnerWellspring.AboveSpinArenaEX:
    moki:
      Grapple, DoubleJump OR Dash
      Launch
    gorlek:
      Grapple, Sword OR HammerSJump=1 OR Damage=15
      DoubleJump, TripleJump, SentryJump=1 OR Damage=15
      ShurikenBreak=10, Combat=Tentacle OR Bash
    kii:
      Grapple, Hammer OR Shuriken=1 OR Flash=1 OR Sentry=1
      DoubleJump, TripleJump
    unsafe: DoubleJump
  pickup InnerWellspring.RotateRoomEX:  # after pulling two of the three levers, this pickup is blocked off. Due to that, fully solving the puzzle is the only non-softlockable solution for this pickup
    moki: InnerWellspring.SpinArena, InnerWellspring.SpinPuzzleSolved
  pickup InnerWellspring.RotateRoomOre:  # blocked off until you fully solve the puzzle
    moki: InnerWellspring.SpinArena, InnerWellspring.SpinPuzzleSolved

  conn OuterWellspring.EastDoor: free
  conn InnerWellspring.PastSpinPuzzle:  # while there are abilitysets to get through the spinning room regardless of state, they are more expensive than just solving the puzzle
    moki: InnerWellspring.SpinArena, InnerWellspring.SpinPuzzleSolved, Grapple OR Launch
    gorlek: InnerWellspring.SpinArena, InnerWellspring.SpinPuzzleSolved, Water  # gorlek is fun
    kii: InnerWellspring.SpinArena, InnerWellspring.SpinPuzzleSolved, DoubleJump, TripleJump OR Damage=15
    unsafe: InnerWellspring.SpinArena, InnerWellspring.SpinPuzzleSolved, Dash, Damage=15

anchor InnerWellspring.PastSpinPuzzle at -1101, -3778:  # Right after exiting the spin puzzle room
  refill Checkpoint

  conn InnerWellspring.TopSecondRoom:
    moki:
      Grapple, DoubleJump, Dash OR Glide
      Grapple, Dash, Glide
      Grapple, Launch
    gorlek:
      Grapple, DoubleJump OR Dash OR Glide OR Sword OR Hammer
      Water, Grapple, Damage=15
      Launch, DoubleJump, TripleJump
      Launch, Damage=15, DoubleJump OR Dash OR Glide
      Water, WaterDash, Launch, DoubleJump
    kii:
      Grapple, Spear=1 OR Shuriken=1 OR Blaze=1 OR Flash=1 OR Sentry=1 OR Damage=15
      Launch, DoubleJump, Dash OR Glide OR Sword OR Hammer OR Sentry=3
      WaterDash, Launch, Water OR Damage=20
    unsafe:
      Launch, Water OR Damage=20
      Launch, DoubleJump, Shuriken=2
  # backwards connections would be cool here someday

# checkpoint at -1103, -3725

anchor InnerWellspring.TopSecondRoom at -1141, -3698:  # Next to the corruption which oppen the third room
  state InnerWellspring.TopDoorOpen:
    moki: BreakWall=16

  quest InnerWellspring.NeedleQI:
    moki: InnerWellspring.TopDoorOpen

  conn InnerWellspring.EastDoor:
    moki: InnerWellspring.TopDoorOpen

anchor InnerWellspring.Teleporter at -1308, -3675:  # At the teleporter
  refill Full
  
  state NonGladesTeleporter: free

  quest InnerWellspring.BlueMoonSeed:
    moki:
      DoubleJump, Dash
      Bash, Grenade=1
      Launch
    gorlek:
      DoubleJump, TripleJump OR Glide OR Sword OR Hammer
      SentryJump=1
    kii:
      Dash, Hammer
      DoubleJump, Spear=1 OR Shuriken=1 OR Blaze=1 OR Flash=1 OR Sentry=1  # double jump can solve it by itself but the branch you are jumping from can be a bit janky
    unsafe: Dash OR DoubleJump

  pickup InnerWellspring.LibraryEX: free
  pickup InnerWellspring.AboveTpEX:
    moki:
      DoubleJump, Dash OR Glide
      Bash, Grenade=1
      Launch
    gorlek:
      DoubleJump, TripleJump                 # Can be done with just double jump but the first jump is precise
      SentryJump=1
    kii:
      DoubleJump, Sword OR Sentry=3
      Dash, Sword OR Sentry=2
    unsafe:
      DoubleJump, Hammer            # uses the wall to the left of tp
      Dash, Hammer                   # path from the right, tight combos to reach the platform
      Shuriken=2, DoubleJump OR Dash OR Glide
  pickup InnerWellspring.SwimOre:
    moki: Water
    unsafe:  # Enemies aren't here if you don't have Clean Water
      Damage=160
      WaterDash, Damage=60

  conn Teleporters: free
  conn OuterWellspring.TopDoor: free
  conn OpherShop: free
  conn InnerWellspring.EscapeSequence:
    moki:
      DoubleJump, Dash, Grapple
      Bash, Grenade=1, Grapple
      Bash, Grenade=1, DoubleJump, Dash
      Bash, Grenade=2
      Launch
    gorlek:
      DoubleJump, TripleJump OR Dash OR Glide OR Sword OR Hammer
      Bash, Grenade=1, DoubleJump
      SentryJump=1, DoubleJump OR Grapple
      SentryJump=2
    kii:
      DoubleJump, Spear=1 OR Shuriken=1 OR Blaze=1 OR Flash=1 OR Sentry=1
      Dash, Hammer, Grapple
    unsafe:
      Dash OR DoubleJump OR SentryJump=1

# checkpoint at -1249, -3641

anchor InnerWellspring.EscapeSequence at -1240, -3642:
  refill Full

  quest InnerWellspring.WaterEscape:
    moki:
      Bash, Grapple, DoubleJump, Dash OR Glide
      Bash, Grapple, Dash, Glide
      Grapple, Launch
    gorlek:
      Grapple, DoubleJump, Dash  # bit spicy
      Bash, Grapple, DoubleJump OR Dash OR Glide
      Launch, Dash OR Glide OR Damage=15  # Assumes at least one damage is taken in the final grapple section, probably possible without
    kii:
      Launch, Sword OR Shuriken=1 OR Flash=1 OR Sentry=1  # condition for the final grapple section
      Grapple, Dash OR Glide  # final wheel is pretty hard, you need to avoid touching it as much as possible (which could be viewed as area specific knowledge?)
      Grapple, DoubleJump, TripleJump OR Sword OR Hammer OR Shuriken=2 OR Blaze=3 OR Flash=2 OR Sentry=2  # condition for before and after the falling wheel. 1 blaze before and 2 after the wheel.
      Grapple, Bash, Sword
      Grapple, Bash, WaterDash:
        Water, Sentry=2 OR Damage=15  # two sentries to avoid the spikes before the falling wheel
        Damage=95
        Damage=60, Sentry=2  # two sentries before the falling wheel
        # condition for energy management, since flash and shuriken cost less enegy than sentry
        Damage=40, Sentry=2, Sentry=1 OR Shuriken=1 OR Flash=1  # same as above + either one at the 2nd jump or between the two rotating wheels
        Damage=20, Sentry=2, Sentry=2 OR Shuriken=2 OR Flash=2  # same as above but use both options
        Sentry=4, Sentry=2 OR Shuriken=2 OR Flash=2  # same as above but use 2 sentries to make the first jump
    unsafe:
      Launch
      Grapple, Bash, WaterDash, Damage=80
      Grapple, Bash, Hammer
      Grapple, DoubleJump

  pickup InnerWellspring.EscapeRevisitEX:
    moki: InnerWellspring.WaterEscape

region WoodsEntry:
  moki: Danger=40, Regenerate
  gorlek: Regenerate
  kii: Regenerate
  unsafe: free

anchor WoodsEntry.ShriekMeet at 391, -4198:  # The ledge after swimming through the Hollow connection
  refill Checkpoint

  pickup WoodsEntry.LedgeOre:
    gorlek: Launch
    kii: Bash, Grenade=1, DoubleJump, TripleJump OR Hammer

  conn WoodsEntry.FirstMud:
    moki: Combat=Balloon, Combat=Tentacle OR Bash OR Launch
    gorlek: Combat=Tentacle OR Bash OR Launch OR Damage=10
  conn EastHollow.Kwolok:
    gorlek: Water, Bash, Damage=10  # bit hard but important for random spawn
    kii: Water, Spear=1
    unsafe: Water, Bash OR Grenade=1 OR Sentry=1  # redirect the projectile (sentry is way harder than the others). Also works with sword+deflector

anchor WoodsEntry.FirstMud at 478, -4205:  # In front of the first instant death mud
  refill Checkpoint

  pickup WoodsEntry.MudPitEX:
    moki:
      DoubleJump OR Dash OR Glide OR Launch
      Bash, Grenade=2
    gorlek:
      Bash, Grenade=1
      SentryJump=1
    kii: free

  conn WoodsEntry.BelowTeleporter:
    moki:
      Combat=Balloon, Bash, DoubleJump OR Dash OR Glide
      Combat=Balloon, Launch, DoubleJump OR Dash OR Glide
    gorlek: DoubleJump OR Dash OR Glide OR Launch  # getting hit by the balloon doesn't matter since you get autosaved and respawn
    kii:
      Sword OR Shuriken=3  # Careful with sword because it can break bubbles
      Bash, Hammer OR Sentry=2  # Use the tentacle at the end
    unsafe: Hammer
  conn WoodsEntry.ShriekMeet:
    moki: Combat=Balloon, Combat=Tentacle OR Bash OR Launch
    gorlek: Combat=Tentacle OR Bash OR Launch OR Damage=10
  conn WoodsEntry.Teleporter:  # Paths that go up directly and aren't redundant with BelowTeleporter
    unsafe: Bash  # Use the tentacle

# checkpoint at 525, -4205

anchor WoodsEntry.BelowTeleporter at 591, -4198:  # Read the name
  refill Checkpoint

  conn WoodsEntry.FirstMud:  # check for redundancies with Teleporter
    moki: Combat=Balloon, Bash, DoubleJump, Dash OR Glide
    gorlek: DoubleJump, TripleJump OR Dash OR Glide  # If you struggle with the tentacle and die, it'll despawn
    kii:
      DoubleJump, Sword OR Hammer
      Dash, Glide OR Sword OR Hammer OR Shuriken=1 OR Sentry=1 OR Flash=1  # You can use a dash refresh on the ceiling for more lenience. Or instead of grabbing the hanging log you can go below and aim for the bubble.
    unsafe: Glide, Sword OR Hammer  # Jump on the first bubble, glide then up slash near the 2nd bubble (not too close, you can pop the bubble with an upslash)
  conn WoodsEntry.Teleporter:
    moki:
      Grapple, DoubleJump OR Dash OR Glide
      Bash, Grenade=1, DoubleJump OR Dash OR Glide
      Launch
    gorlek:
      Grapple, Sword
      Grapple, Hammer, Bash, Damage=15  # Bash because the plant can be a bit awkward
      Bash, Grenade=1, Sword OR Damage=15
      SwordSJump=1
      HammerSJump=1, Bash, Damage=15  # again mildly awkward
    kii:
      Grapple, Hammer, Shuriken=1 OR Sentry=1 OR Flash=1 OR Damage=15
      Grapple, Sentry=2, Damage=15
      Grapple, Sentry=4
      DoubleJump, TripleJump, Sword OR Hammer OR Shuriken=1 OR Sentry=1 OR Flash=1
      Bash, DoubleJump OR Dash OR Glide OR Sword OR Hammer OR Sentry=2 OR Damage=15  # Use the tentacle, note that it despawns if you die and respawn on this anchor
    unsafe:
      DoubleJump, TripleJump
      Bash
      DoubleJump, Hammer  # Double jump to the right wall, upslash to start climbing it (?)
  conn WoodsEntry.TwoKeystoneRoom:
    moki: Combat=2xBalloon, DoubleJump OR Dash OR Glide OR Launch
    gorlek: Combat=2xBalloon, Sword OR Hammer
    kii:
      Combat=2xBalloon, Shuriken=3 OR Sentry=3 OR Spear=3
      Combat=2xBalloon, Bash, Grenade=1, Flash=2
      Combat=2xBalloon, Bash, Grenade=2, Spear=1
      Damage=20, Damage=20, DoubleJump OR Glide  # tank the balloons
      Launch  # by refreshing on the ceiling you can maneuver around the balloons
    unsafe: Sentry=2 OR Blaze=2

anchor WoodsEntry.Teleporter at 611, -4162:  # At the West Woods Teleporter
  refill Full

  state NonGladesTeleporter: free

  quest WoodsEntry.LastTreeBranch: free
  quest WoodsEntry.DollQI:
    moki: GladesTown.FamilyReunionKey
  quest WoodsEntry.TreeSeed:
    moki: TuleyShop.LastTreeBranchRejected

  pickup WoodsEntry.TpEX: free
  pickup WoodsEntry.LeafPileEX:
    moki: Flap
  pickup WoodsEntry.LedgeOre:
    moki:
      Glide, DoubleJump OR Launch
      Bash, Grenade=1, Glide OR Launch
      DoubleJump, Dash, Launch
    gorlek:
      Glide, Dash
      DoubleJump, TripleJump, Dash, Sword OR Hammer
      SentryJump=1, DoubleJump, Dash  # Dash after the apex of the sjump then sword's full combo + up slash
      Bash, Grenade=1, DoubleJump, TripleJump OR Sword OR Hammer
      Bash, Grenade=1, Dash
      # launch paths from gorlek onwards are redundant with walking below it and launching up
    kii:
      Glide, Sword OR Hammer OR Shuriken=1 OR Sentry=1 OR Flash=1
      DoubleJump, TripleJump, Dash, Shuriken=1 OR Sentry=2 OR Flash=1
      DoubleJump, TripleJump, Sword, Shuriken=1 OR Sentry=1 OR Flash=1 OR Blaze=1 OR Spear=1
      DoubleJump, TripleJump, Hammer, Shuriken=1 OR Sentry=2
      DoubleJump, Dash, Sword, Shuriken=1 OR Sentry=1 OR Flash=1 OR Blaze=1 OR Spear=1
      DoubleJump, Dash, Hammer, Shuriken=1 OR Sentry=2
      Bash, Grenade=1, DoubleJump OR Sword
      Bash, Grenade=1, Hammer, Shuriken=1 OR Sentry=1 OR Flash=1
    unsafe:
      Glide  # No Glide jump, just start from the higher ground
      DoubleJump, Sword

  conn Teleporters: free
  conn WoodsEntry.ShriekMeet:
    gorlek: free
  conn WoodsEntry.FirstMud: free
  conn WoodsEntry.BelowTeleporter: free

anchor WoodsEntry.TwoKeystoneRoom at 672, -4183:  # In front of the keystone door
  refill Checkpoint
  refill Energy=3:
    moki: WoodsEntry.KeystoneDoor, BreakCrystal

  state WoodsEntry.KeystoneDoor:
    moki: Keystone=2

  pickup WoodsEntry.LowerKS:
    moki: DoubleJump OR Dash OR Glide  # Launch is awful
    gorlek: Launch OR Sword OR Hammer  # different ways to solve
    kii: free  # It's possible to get back to safety but also you can just teleport out
  pickup WoodsEntry.UpperKS:
    moki: DoubleJump OR Launch
    gorlek:
      Hammer, Dash
      Bash, Grenade=1
    unsafe: Sword OR Hammer

  conn WoodsMain.AfterKuMeet:
    moki: WoodsEntry.KeystoneDoor, Combat=2xSkeeto+Tentacle OR Bash OR Launch
    gorlek: WoodsEntry.KeystoneDoor, Damage=10
  conn WoodsEntry.BelowTeleporter:
    moki: Combat=2xBalloon, DoubleJump OR Glide OR Launch
    gorlek: DoubleJump OR Dash OR Glide OR Sword
    kii: Launch OR Hammer OR Shuriken=1 OR Sentry=2  # If you struggle and die, the first balloon will despawm
    unsafe: Sentry=1 OR Flash=1

region WoodsMain:
  moki: Danger=40, Regenerate
  gorlek: Regenerate
  kii: Regenerate
  unsafe: free

anchor WoodsMain.AfterKuMeet at 856, -4192:  # At the upper ledge opening up to the room after finding Ku
  refill Checkpoint

  state WoodsEntry.KeystoneDoor:
    moki: Keystone=2, Combat=2xSkeeto+Tentacle OR Bash OR Launch
    gorlek: Keystone=2, Damage=10

  conn WoodsMain.BelowFourKeystoneRoom:
    moki:
      DoubleJump, Dash
      Bash OR Glide OR Launch  # bash uses the enemy
    gorlek:
      DoubleJump, Sword  # many others work, but this lines up so beautifully oriGlow
      Dash, Sword OR Hammer
      SwordSJump=1  # sjump then full sword combo
    kii:
      Dash  # coyote dash
      Sentry=3
      Sword, Damage=10  # Sword hover->pogo->upslash. Damage can de avoided but you'll most likely get hit.
      Combat=Tentacle, Sword
      Combat=Tentacle, Hammer, Spear=1 OR Shuriken=1 OR Blaze=1 OR Flash=1 OR Sentry=1
      Combat=Tentacle, DoubleJump, TripleJump OR Dash OR Hammer  # @validator Probably gorlek
      Combat=Tentacle, DoubleJump, Spear=1 OR Shuriken=1 OR Blaze=1 OR Flash=1 OR Sentry=1
    unsafe:
      Sword  # Pogo the projectiles
      Hammer, DoubleJump  # upslash to protect yourself from projectiles then double jump
  conn WoodsEntry.TwoKeystoneRoom:
    moki: WoodsEntry.KeystoneDoor, Combat=2xSkeeto+Tentacle OR Bash OR Launch
    gorlek: WoodsEntry.KeystoneDoor, Damage=10

anchor WoodsMain.BelowFourKeystoneRoom at 951, -4210:  # At the first leaf pile after meeting Ku
  pickup WoodsMain.LowerLeafPileEX:
    moki: Flap
  pickup WoodsMain.BehindWallOre:
    gorlek: Flap, Glide  # Lure the balloon

  conn WoodsMain.FourKeystoneRoom:
    moki: Combat=2xBalloon, Flap, Glide
    gorlek: Flap, Glide  # Flap kills these
  conn WoodsMain.WallOreLedge:
    moki, Combat=2xBalloon:
      Bash, Grenade=3, DoubleJump  # different ways to solve
      Bash, Grenade=1, DoubleJump, Dash, Glide  # different ways to solve
      Launch
    gorlek:
      Combat=2xBalloon, DoubleJump, TripleJump, Dash OR Bash OR Glide OR Sword OR Hammer OR Damage=15
      Combat=Balloon, SentryJump=1, DoubleJump, TripleJump
      SwordSJump=1, DoubleJump, Bash  # bash the plant above and sword hover
      Damage=20, Bash, Grenade=2, DoubleJump OR Dash OR Glide
      Damage=20, Launch
    kii:
      DoubleJump, Sword, Combat=Balloon OR Damage=20  # Pogo the first balloon
      DoubleJump, Combat=2xBalloon, Damage=15, TripleJump OR Dash OR Hammer OR Shuriken=1 OR Flash=1 OR Sentry=1
      DoubleJump, Damage=35, TripleJump OR Dash OR Hammer OR Shuriken=1 OR Flash=1 OR Sentry=1
    unsafe:
      DoubleJump, Sword  # Pogo the first balloon, avoid the second one and kill it with a pogo
      DoubleJump, HammerSJump=1  # DoubleJump + full sword combo + up slash from the breakable wall to reach the left platform
      DoubleJump, TripleJump, Combat=2xBalloon OR Damage=20
      DoubleJump, Dash
      Launch  # use launch invincibility to avoid dboost from balloons
  conn WoodsMain.AfterKuMeet:
    moki:
      Bash, Grenade=2, Damage=10  # uses the enemy
      Bash, Grenade=1, Damage=10, DoubleJump OR Dash  # uses the enemy
      Launch, DoubleJump OR Dash OR Bash OR Glide  # bash uses the enemy
    gorlek:
      Bash, DoubleJump, TripleJump
      Bash, Grenade=1 OR SentryJump=1
      Launch, Sword OR Hammer
    kii:
      DoubleJump, Bash
      DoubleJump, Sword  # Keep hitting the tentacle with sword to reset your double jump
      DoubleJump, TripleJump, Dash
      Combat=Tentacle, DoubleJump, TripleJump, Glide OR Hammer OR Sentry=2
      Combat=Tentacle, DoubleJump, Dash, Glide OR Hammer OR Spear=1 OR Shuriken=1 OR Flash=1 OR Sentry=1
    unsafe:
      Bash
      Combat=Tentacle, DoubleJump, TripleJump, Shuriken=2

anchor WoodsMain.WallOreLedge at 982, -4175:  # Next to hidden ore, without the wall being broken - paths would be complicated otherwise
  pickup WoodsMain.BehindWallOre:
    moki: BreakWall=20
  pickup WoodsMain.BelowKeystonesEX:  # Paths that can get to the pickup but can't go to FourKeystoneRoom
    moki:
      Glide, DoubleJump
      Bash, DoubleJump OR Dash OR Glide OR Launch
    gorlek:
      Glide, Dash OR Sword OR Hammer  # for the weapons, glide below and use the up attack
    kii:
      Glide, Spear=1 OR Shuriken=1 OR Blaze=1 OR Flash=1 OR Sentry=1
      BreakWall=20, Dash  # Breakwall so you have more space for a coyote dash. Reset dash on the left wall
    unsafe:
      Dash  # Coyote dash. Reset dash on the left wall
  pickup WoodsMain.LowerKS:  # All paths that aren't breaking the yellow wall
    gorlek:
      Launch  # launch on the wall near WoodsMain.BelowKeystonesEX then launch again
      Glide, Bash  # glide above the tentacle and bash its projectiles to reach the floating platform
      Glide, DoubleJump, TripleJump  # glide and triple jump to reach the floating platform
      Glide, Dash, DoubleJump, Sword OR Hammer  # glide, dash when just bellow the pickup, double jump and up slash to reach the floating platform
    kii:
      Bash, DoubleJump, TripleJump
      Glide, DoubleJump, Hammer, Dash OR Shuriken=1 OR Flash=1 OR Sentry=1  #  glide und er the pickup then djump-> upslash -> dash/energy to get on the floasting platform

  conn WoodsMain.BelowFourKeystoneRoom: free
  conn WoodsMain.FourKeystoneRoom:
    moki:
      DoubleJump, Dash, Glide
      Launch
    gorlek:
      DoubleJump, TripleJump OR Dash
      Bash, Grenade=1, Dash  # Shoot a grenade from the breakable wall. Dash to reach the grenade and bash it to get on the left platform
    kii:
      Bash, Grenade=1, DoubleJump
      DoubleJump, Sword OR Hammer OR Shuriken=1  # with sword, breaking the wall makes it way easier than jumping from the small ledge.
    unsafe: DoubleJump, Flash=1 OR Sentry=1
  conn WoodsMain.AfterKuMeet:  # paths gliding to the left, either from above or below
    gorlek:
      Glide, DoubleJump, TripleJump
      Glide, SentryJump=1

# checkpoint at 906, -4136

anchor WoodsMain.FourKeystoneRoom at 944, -4137:  # In front of the four keystone door
  refill Checkpoint

  state WoodsMain.KeystoneDoor:
    moki: Keystone=4

  pickup WoodsMain.MiddleLeafPileEX:
    moki: Flap
  pickup WoodsMain.RightKS:
    moki:
      Glide OR Launch
      Bash, Grenade=1
    gorlek:
      Bash  # so many skeeto friends oriGlow
      SentryJump=1
      DoubleJump, TripleJump
    kii: DoubleJump, Sword  # bait a skeeto and pogo it
    unsafe: DoubleJump  # Climb the left wall to get on the right wall, let ori slide slowly then double jump and quickly turn around to catch the other side of the wall
  pickup WoodsMain.UpperKS:
    moki, BreakWall=3:
      Glide OR Launch
      Bash, Grenade=1, DoubleJump OR Dash
    gorlek:
      Flap, Glide  # lure the balloon
      BreakWall=3, DoubleJump, TripleJump
      BreakWall=3, Combat=3xSkeeto, SwordSJump=1
      BreakWall=3, Combat=3xSkeeto, HammerSJump=1, DoubleJump OR Dash
      BreakWall=3, Bash, Grenade=1 OR DoubleJump OR Dash
    kii:
      BreakWall=3, DoubleJump OR Bash
      BreakWall=3, Sword, Dash  # Pogo the skeetos
      Flash=1, Glide OR DoubleJump OR Bash  # Use flash to kill the balloon near the bulb
      Damage=20, Glide OR DoubleJump OR Bash  # lure the balloon
    unsafe:
      Hammer, Combat=Balloon  # seems like there is a micro ledge on the wall bellow the pickup which reset your upslash
      BreakWall=3, SentryJump=1  # start your double jump from the higher floor near the spikes / bash the mosquitos / sjump from the platform next to the door to reach the platformtform above the door, sjump from there and sword combo + up slash
  pickup WoodsMain.LeftKS:
    moki: Combat=Balloon, Glide
    gorlek, Combat=Balloon:
      Damage=15, DoubleJump, TripleJump OR Dash
      Launch
    kii:
      DoubleJump, Combat=Balloon, Damage=15
      DoubleJump, Damage=20
    unsafe:
      DoubleJump, TripleJump  # tjump on the wall above
  pickup WoodsMain.LowerKS:  # All path reaching that pickup without breaking the yellow wall are from WallOreLedge
    moki, Flap:  # Flap being the casual way of breaking the yellow barrier
      Glide OR Launch
      DoubleJump, Dash
      Bash, DoubleJump OR Dash
    gorlek, Flap:
      DoubleJump OR Dash OR Sword
      Hammer, Bash
    kii:
      # moki/gorlek paths but bait the balloon near the wall instead of using flap
      Combat=Balloon, Glide OR Launch OR DoubleJump OR Dash OR Sword OR Hammer
      Damage=20, Glide OR Launch OR DoubleJump OR Dash OR Sword OR Hammer
      # new paths
      Bash, Combat=Balloon, Spear=1 OR Shuriken=1 OR Blaze=2 OR Flash=1 OR Sentry=1 OR Damage=15
      Bash, Damage=20, Spear=1 OR Shuriken=1 OR Blaze=2 OR Flash=1 OR Sentry=1 OR Damage=15
      Flap OR Combat=Balloon OR Damage=20:  # energy management is fun
        Spear=3 OR Shuriken=3 OR Sentry=3 OR Blaze=4 OR Flash=3 OR Sentry=3
        Damage=15, Spear=2 OR Shuriken=2 OR Sentry=2 OR Blaze=2 OR Flash=2 OR Sentry=2
        Damage=30, Spear=1 OR Shuriken=1 OR Sentry=1 OR Blaze=1 OR Flash=1 OR Sentry=1
    unsafe:
      Bash, Flap OR Combat=Balloon OR Damage=20  # precise jump to avoid damage in the first spikes. Bash glide from the bashable plant to the platform before the pickup
      Flap OR Combat=Balloon OR Damage=20:  # friendly spikes
        Spear=2 OR Sentry=2 OR Blaze=2 OR Flash=2 OR Sentry=2
        Damage=15, Spear=1 OR Shuriken=1 OR Sentry=1 OR Blaze=1 OR Flash=1 OR Sentry=1
      # fiendly spikes and slide from the ceiling to the platform
      Flap OR Combat=Balloon OR Damage=20:
        Shuriken=1 OR Damage=15
  pickup WoodsMain.BelowKeystonesEX:  # Make sure it's not redundant with WallOreLedge->BelowKeystonesEX
    gorlek:
      Launch
      DoubleJump, TripleJump OR Dash
    kii:
      Bash
      DoubleJump, Shuriken=1 OR Flash=1 OR Sentry=1
      DoubleJump, Sword, Damage=15  # Pogo the plant
      Dash  # reset dash on the wall
    unsafe:
      DoubleJump  # get a wall jump after dropping down

  conn WoodsMain.GiantSkull:
    moki: WoodsMain.KeystoneDoor
  conn WoodsMain.WallOreLedge:
    moki: DoubleJump OR Dash OR Glide OR Launch
    gorlek: Sword OR Hammer
    kii: Bash OR Spear=1 OR Shuriken=1 OR Blaze=1 OR Flash=1 OR Sentry=1
    unsafe: Grenade=1 OR Bow=1
  conn WoodsMain.BelowFourKeystoneRoom: free

anchor WoodsMain.GiantSkull at 957, -4138:  # Behind the four keystone room door
  refill Checkpoint

  state WoodsMain.KeystoneDoor:
    moki: Keystone=4

  pickup WoodsMain.UpperLeafPileEX:
    moki: Flap
  pickup WoodsMain.BehindDoorRoofEX:
    moki, Combat=Balloon:
      Bash OR Launch
      DoubleJump, Dash, Glide
    gorlek, Combat=Balloon:
      SentryJump=1
      DoubleJump, Glide, TripleJump OR Sword OR Hammer
    kii:
      # Moki/gorlek paths ignoring the balloon
      Bash OR Launch
      Glide, DoubleJump, Dash OR TripleJump OR Sword OR Hammer OR Spear=1 OR Shuriken=1 OR Blaze=1 OR Flash=1 OR Sentry=1
      # New paths
      DoubleJump, TripleJump, Sword  # Pogo the balloon
      Glide, Dash, Hammer OR Shuriken=1
    unsafe:
      Glide, DoubleJump  # need a really precise vertical boost from the wind
      Glide, Dash, Sword  # dash->upslash->downslash
      Glide, Dash, Spear=1 OR Blaze=1 OR Flash=1 OR Sentry=1

  conn WoodsMain.BalloonLure:
    moki: Combat=Balloon, Bash, DoubleJump OR Dash OR Glide OR Launch  # bash for the rude placement of the tentacle
    gorlek, Combat=Balloon:
      Bash, Sword
      Bash, HammerSJump=1
    kii:
      # Moki/gorlek paths ignoring the balloon
      Bash, DoubleJump OR Dash OR Glide OR Sword OR Hammer OR Shuriken=1 OR Damage=15
      # new paths
      Launch OR Glide
      Combat=Tentacle, DoubleJump OR Dash OR Glide OR Sword OR Hammer OR Damage=15
    unsafe: Bash
  conn WoodsMain.FourKeystoneRoom:
    moki: WoodsMain.KeystoneDoor

anchor WoodsMain.BalloonLure at 1056, -4144:  # At the bottom of the shaft you lure a balloon through to break a yellow wall - mostly exists for the lure specifically since paths for it would otherwise be awkward
  refill Checkpoint

  pickup WoodsMain.YellowWallEX:
    moki: BreakWall=3, Flap, Glide
    gorlek: BreakWall=3, Flap, Launch
    kii:
      Glide OR Launch:  # no combat=balloon, Damage=20 variation because I'm assuming BreakWall=3 is less restrictive than Combat=Balloon
        Combat=Balloon, BreakWall=3
        Damage=20, Damage=20 OR BreakWall=3  # dboost on the balloon when it's close to the corruption/wall
      BreakWall=3, DoubleJump, TripleJump, Flap OR Combat=Balloon OR Damage=20
    unsafe:
      DoubleJump, TripleJump, Damage=20, Flap OR Combat=Balloon OR Damage=20  # dboost on the balloon to break the corruption
      BreakWall=3, DoubleJump, Dash, Bash, Grenade=1  # Bait the enemy by jumping and imediately dashing against the left wall, double wall off the wall to  get to the edge near the spikes and bash grenade. Launch the grenade near the right edge and bash it to get to the left edge. If you are too slow, the enemy will die from the explosion after your bash
      Launch  # Use launch invulnerability to protect you from balloon's explosions

  conn WoodsMain.BelowHiddenOre:
    moki: BreakWall=3, Glide
    gorlek: BreakWall=3, Launch
    kii:
      Damage=20, Glide OR Launch
      BreakWall=3, DoubleJump, TripleJump, Combat=Balloon OR Damage=20  # Don't need the balloon for anything but he's really annoying to avoid
    unsafe:
      DoubleJump, TripleJump, Damage=20
      BreakWall=3:
        DoubleJump, Bash, Grenade=1  # land on the ledge near the spikes bellow the breakable wall
        DoubleJump, SentryJump=1  # land on the ledge near the spikes bellow the breakable wall
        Dash, Bash, Grenade=2
        Bash, Grenade=3  # bash grenade to get on the skull, bash a tentacle projectile and the bashable plant to get to the blowing enemy level, 2nd bash grenade to get near the spikes and last one to reach the connection
        SentryJump=3  # jump + sword combo to reach the skull, sword combo to reach the tentacle. use your sjumps to get to the connection
  conn WoodsMain.GiantSkull:
    moki:
      Glide OR Launch
      DoubleJump, Dash
    gorlek:
      DoubleJump, TripleJump OR Sword
      Bash, DoubleJump OR Dash
    kii:
      Dash
      DoubleJump, Hammer OR Damage=15
      Bash, Hammer OR Shuriken=1 OR Sentry=2

anchor WoodsMain.BelowHiddenOre at 1038, -4101:  # Below and to the right of the hidden ore, close to the yellow wall
  pickup WoodsMain.HiddenOre:
    moki: Flap, Glide
    gorlek:
      Launch  # Launch straight up from the right side of the fire pit to touch the ceiling, go a bit to the left, launch again on the right wall, wall jump and launch to the pickup. Launch again to return to safety
      DoubleJump, TripleJump, Bash, Damage=15  # can either use the plant or the skeeto
    kii: DoubleJump, Bash  # bash the plant and the skeeto, wall jump on the right wall
    unsafe:
      SentryJump=1, DoubleJump, TripleJump, Damage=15  # sjump from a micro ledge at very edge of the fire pit
      Sword, DoubleJump, TripleJump, Damage=15  # double jump onto the wall, then double sword jump into the spikes.

  conn WoodsMain.PetrifiedHowl:
    moki: Glide
    gorlek: Launch  # launch on the wall just bellow the ceiling's spikes, wall jump and lauch again to get to the right wall after the ceiling's spikes
    kii:
      DoubleJump, Damage=45
      DoubleJump, Damage=15, TripleJump OR Bash  # With bash, bait the skeeto
    unsafe:
      DoubleJump, Damage=30
      DoubleJump, Damage=15, Shuriken=2 OR Flash=2 OR Sentry=2
  conn WoodsMain.BalloonLure:
    moki:
      Combat=Tentacle, Sword OR Hammer
      Combat=Tentacle, BreakWall=3, Grenade OR Blaze
      Bash, Sword OR Hammer
      Bash, BreakWall=3, Grenade OR Blaze
    unsafe:
      ShurikenBreak=3 OR Sentry=1

anchor WoodsMain.PetrifiedHowl at 910, -4071:  # At silenced Howl
  refill Checkpoint
  refill Health=1

  pickup WoodsMain.PetrifiedHowlEX: free

  conn WoodsMain.AboveHowl:
    moki: Launch, DoubleJump OR Dash OR Bash OR Glide  # if you don't think of going straight up, these can also carry you through the way around
    gorlek:
      Launch
      Bash, Grenade=1  # it's a checkpoint, you have retries to figure it out
      SentryJump=1, DoubleJump, TripleJump
      SentryJump=1, DoubleJump, Dash
    kii: DoubleJump, Bash  # Bash the tentacle projectile
    unsafe:
      Bash
      DoubleJump, TripleJump
  conn WoodsMain.TrialStart:  # Be carefull that it's not redundant with the AboveHowl connection
    moki: BreakWall=3, Bash, Glide
    gorlek:
      BreakWall=3, Glide, Damage=10  # just easy to catch a projectile
      BreakWall=3, DoubleJump, Bash, Damage=15  # different ways to solve
      Bash, DoubleJump, TripleJump
      Dash, DoubleJump, TripleJump, Damage=10  # just easy to catch a projectile
    kii:
      BreakWall=3, Glide
      DoubleJump, Sword  # pogo the tentacles
      Dash, DoubleJump, TripleJump
  conn WoodsMain.BelowHiddenOre:
    moki:
      Glide
      Launch, DoubleJump OR Dash
    gorlek:
      DoubleJump OR Dash OR Launch  # just holding right works so nicely
    kii:
      Sword OR Hammer OR Sentry=3
      Blaze=3, Spear=1 OR Shuriken=1 OR Flash=1 OR Sentry=1
      Damage=15, Spear=2 OR Shuriken=2 OR Flash=2 OR Sentry=2
      Damage=15, Damage=15, Spear=1 OR Shuriken=1 OR Blaze=1 OR Flash=1 OR Sentry=1
    unsafe: free  # Friendly spikes truly are the best friends of rando players

# checkpoint at 824, -4068

anchor WoodsMain.TrialStart at 848, -4052:  # At the collapsing petrified Owl
  refill Checkpoint

  pickup WoodsMain.SpiritTrial:
    moki: WoodsMain.TrialActivation, DoubleJump, Dash, Bash, Grapple, Burrow

  conn WoodsMain.AboveHowl:
    moki:
      DoubleJump OR Launch
      Bash, Grenade=2
    gorlek:
      Dash, Damage=15
      Bash OR SentryJump=1
      Grapple, Glide
    kii:
      Dash OR Sword OR Hammer OR Damage=15  # With sword, pogo the skeeto
      Grapple, Sentry=3 OR Blaze=5
    unsafe: Grapple, Shuriken=3
  conn WoodsMain.MidwayTrial:
    moki:
      DoubleJump, Bash, Grapple, Dash OR Glide
      Launch, Grapple, Bash, DoubleJump OR Dash OR Glide
    gorlek:
      Launch, DoubleJump OR Dash OR Glide
      DoubleJump, Bash, Grapple
    kii:
      Launch
      DoubleJump, TripleJump, Grapple OR Damage=15
    unsafe:
      Hammer, DoubleJump, Grapple  # either djump+upslash to get a walljump just under the checkpoint or upslash+one slash to land on the branch
      Sword, DoubleJump, Grapple  # upslash+downslash to pass through the semi solid branch at the checkpoint

anchor WoodsMain.MidwayTrial at 873, -3980:  # At the checkpoint under the first sand bag
# This anchor is purely to make WoodsMain.TrialStart->WoodsMain.OverflowShard less painful to pathfind
  refill Checkpoint

  conn WoodsMain.TrialEnd:
    moki:
      DoubleJump, Bash, Burrow, Dash OR Glide
      Launch, Bash, DoubleJump OR Dash OR Glide
    gorlek:
      Launch, DoubleJump OR Dash OR Bash OR Glide
      Launch, Damage=15, Sword OR Hammer OR Burrow
      DoubleJump, Bash, Burrow, TripleJump OR Sword
      DoubleJump, Bash, Burrow, Hammer, Damage=15
      DoubleJump, Bash, Grenade=2, Damage=15, TripleJump OR Dash OR Glide OR Sword  # You can either damage boost at the first sand ball or grenade bash from below
    kii:
      Launch
      DoubleJump, Bash, Burrow OR Grenade=2
      DoubleJump, Burrow, Damage=30
    unsafe:
      DoubleJump, TripleJump, Damage=30
  conn WoodsMain.AboveHowl:
    gorlek: free  # Jump and hold right

anchor WoodsMain.TrialEnd at 868, -3952:  # Below the trial end pedestal
  refill Checkpoint

  state WoodsMain.TrialActivation:  # Since you have to reach this place again in a race to get an advantage, only paths possible during a trial are meaningful
    moki: DoubleJump, Dash
    gorlek: DoubleJump, TripleJump OR Glide

  pickup WoodsMain.OverflowShard:
    moki:
      DoubleJump, Dash OR Glide
      Launch
    gorlek: DoubleJump OR Dash OR Glide

  conn WoodsMain.AboveHowl:
    moki:
      DoubleJump, Dash OR Bash OR Glide
      Launch
    gorlek: DoubleJump OR Dash OR Bash OR Glide OR Sword OR Hammer

anchor WoodsMain.AboveHowl at 916, -4047:  # At the semisolid above silenced Howl
  pickup WoodsMain.HiddenEX: free

  conn WoodsMain.PetrifiedHowl: free
  conn WoodsMain.Teleporter:
    moki:
      Combat=4xBalloon, BreakWall=3, DoubleJump OR Launch
      Combat=4xBalloon, BreakWall=3, Bash, Grenade=1
    gorlek: SentryJump=1, Combat=Balloon OR Dash OR Damage=20
    kii:
      Sword  # Pogo the skeeto twice
      Bash, BreakWall=3
      BreakWall=3, DoubleJump OR Launch  # Ignore the balloons
      Hammer, Glide OR Dash OR Spear=1 OR Shuriken=1 OR Blaze=1 OR Flash=1 OR Sentry=1
  conn WoodsMain.TrialStart:
    moki: Launch OR DoubleJump OR Bash
    gorlek: Hammer OR SentryJump=1
    kii: Sword  # Pogo a skeeto
    unsafe: free  # Touch the checkpoint then die or qtm
  conn WoodsMain.OrangeTree:  # pass over the tree
    gorlek, Combat=Balloon:
      Launch
      DoubleJump, Bash, Grenade=1
      DoubleJump, SentryJump=1
      Bash, Grenade=2
    kii:
      Launch
      DoubleJump, Bash, Grenade=1
    unsafe:
      Bash, Grenade=2  # You can kill the balloon with your first bashgrenade

# checkpoint at 980, -4015

anchor WoodsMain.Teleporter at 1083, -4052:  # At the East Woods Teleporter
  refill Full

  state NonGladesTeleporter: free

  conn Teleporters: free
  conn WoodsMain.AbovePit:  # So far, this also cover the OrangeTree connection
    moki:
      Glide
      DoubleJump, Bash, Launch  # :)
    gorlek: Launch, Damage=15
    kii:
      Launch
      DoubleJump, TripleJump, Damage=45
      DoubleJump, TripleJump, Bash, Damage=15
    unsafe:
      DoubleJump, Damage=45, Dash OR Shuriken=2
      DoubleJump, Damage=15, TripleJump OR Bash
  conn WoodsMain.AboveHowl:  # moki paths are solved with the Teleporter->AbovePit->OrangeTree connection. Make sure this isn't redundant with Teleporter->OrangeTree->AboveHowl
    gorlek, Sword OR Hammer OR Grenade=1 OR Blaze=1 OR Sentry=1:  # these can break the corruption from behind
      DoubleJump, Combat=2xBalloon, Hammer OR Sword OR TripleJump
      DoubleJump, Dash
      SentryJump=1, Combat=2xBalloon OR Dash
      Bash, Grenade=1, Combat=2xBalloon OR Dash
      Launch
    kii, Sword OR Hammer OR Grenade=1 OR Blaze=1 OR Sentry=1:
      Combat=Balloon, DoubleJump, Sword OR Hammer OR TripleJump OR Spear=1 OR Shuriken=1 OR Flash=1 OR Sentry=1  # only need to kill the first balloon
      Damage=20, DoubleJump, Sword OR Hammer OR TripleJump OR Spear=1 OR Shuriken=1 OR Flash=1 OR Sentry=1  # dboost on the first balloon to kill it
    unsafe, ShurikenBreak=3 OR Sword OR Hammer OR Grenade=1 OR Blaze=1 OR Sentry=1:
      DoubleJump
      SentryJump=1, Combat=2xBalloon OR Dash
      Bash, Grenade=1, Combat=2xBalloon OR Dash

anchor WoodsMain.OrangeTree at 1030, -4010:  # At the right of the tree above the teleporter
# Conenction to teleporter are handled through AbovePit. And even then, going to the teleporter is only allowing you to either go back to AbovePit or go AboveHowl, making going to the teleporter pointless in the first place
  conn WoodsMain.AbovePit:
    moki: Bash OR Glide OR Launch
    gorlek:
      DoubleJump
      Dash
    kii: Sword  # Pogo the plant
    unsafe: Hammer, Shuriken=1 OR Flash=1 OR Sentry=1
  conn WoodsMain.AboveHowl:
    moki:
      Launch
    gorlek:
      SentryJump=1, DoubleJump
      DoubleJump, Bash, Grenade=1
    kii: Bash

# checkpoint at the anchor below, could split another anchor off for the crystal and move it over

anchor WoodsMain.AbovePit at 1234, -3985:  # To the left of the pit before feeding grounds
  refill Energy=3:  # the crystal in the pit
    unsafe: BreakCrystal, Bash, DoubleJump OR Dash OR Glide OR Launch  # technically just Bash

  conn WoodsMain.Teleporter:  # a dead end in moki
    gorlek: DoubleJump OR Dash OR Glide OR Launch OR Sword OR Damage=15
    kii:
      Hammer OR Shuriken=2 OR Blaze=4 OR Flash=2 OR Sentry=2 OR Damage=15
      Bash, Shuriken=1 OR Blaze=2 OR Flash=1 OR Sentry=1
  conn WoodsMain.OrangeTree:
    moki: Bash OR Glide OR Launch
    gorlek:
      DoubleJump, Dash OR TripleJump OR Damage=15
      Dash, Damage=15
    kii:
      Damage=30
      Sword  # Pogo the plant
      Damage=15, Spear=1 OR Shuriken=1 OR Blaze=1 OR Flash=1 OR Sentry=1
      Hammer, DoubleJump OR Dash
  conn WoodsMain.FeedingGrounds:
    moki:
      DoubleJump, Dash OR Bash
      Glide OR Launch
      Bash, Grenade=1
    gorlek:
      DoubleJump, Hammer
      Bash, Dash OR Hammer
      Sword
    kii:
      Dash OR DoubleJump OR Hammer OR Blaze=4 OR Sentry=2
      Bash, Spear=1 OR Shuriken=1 OR Blaze=1 OR Flash=1 OR Sentry=1
  conn WoodsShrine:  # Make sure this isn't redundant with AbovePit->FeedingGrounds->WoodsShrine
    gorlek: Damage=15, DoubleJump OR Dash
    kii:
      Blaze=4 OR Sentry=2
      Damage=15, Shuriken=1 OR Blaze=2 OR Flash=1 OR Sentry=1
    unsafe: free

anchor WoodsMain.FeedingGrounds at 1292, -3993:  # At the left entrance to feeding grounds
  refill Checkpoint

  # having the initial escape completed is a negative, not a positive. The paths going through it are the connections to Wastes.
  # if you complete the initial escape, rocks fall and block most of the connection paths to WestTP. This is equally true for the base game though and solved by the fact that if you complete the escape, you unlock the teleporter, making these paths not softlockable

  conn WoodsShrine:
    moki:
      Glide OR Launch
      DoubleJump, Dash
    gorlek: Damage=15, DoubleJump OR Dash
    kii:
      DoubleJump OR Dash OR Sword OR Hammer OR Blaze=4 OR Sentry=2
      Damage=15, Shuriken=1 OR Blaze=1 OR Flash=1 OR Sentry=1
    unsafe: free
  conn LowerWastes.WestTP:
    moki:
      Grapple, Glide, DoubleJump OR Dash OR Launch  # this solves with Seir as well
      WindtornRuins.Seir:  # these wouldn't solve without Seir
        DoubleJump, Bash, Grenade=1, Grapple
        Grapple, Glide
        Burrow
        Launch
    gorlek:
      Launch
      Burrow  # If doing cat and mouse, burrow below first to reset shriek aggression then burrow to the TP
      Glide, DoubleJump, TripleJump
      Glide, Grapple, DoubleJump OR Dash
      Grapple, SentryJump=1, DoubleJump
      WindtornRuins.Seir:  # these wouldn't solve without Seir
        SentryJump=1, DoubleJump, TripleJump  # tjump+up slash to reach the grappable surface
        Bash, Grenade=1, Grapple
        Bash, Grenade=2, Dash  # Dash to get in bash range on the 2nd grenade to get on the grappable surface
        Bash, Grenade=1, DoubleJump, TripleJump, Dash OR Sword OR Hammer
    kii:
      DoubleJump, TripleJump
      Glide, Dash, DoubleJump, Sword OR Hammer
      Glide, DoubleJump, Hammer, Shuriken=1 OR Flash=1 OR Sentry=1
      Bash, Grenade=1, Dash, DoubleJump, Sword OR Hammer
      Bash, Grenade=1, DoubleJump, Hammer, Shuriken=1 OR Flash=1 OR Sentry=1
      WindtornRuins.Seir:  # these wouldn't solve without Seir
        Glide, Bash, Grenade=1, DoubleJump OR Dash
        Bash, Grenade=2, DoubleJump
    unsafe:
      DoubleJump, Bash, Grenade=1
  conn WoodsMain.AbovePit:
    moki:
      DoubleJump, Bash
      Launch
    gorlek:
      Bash, Grenade=1, Dash OR Glide OR Sword OR Hammer
      SentryJump=1, DoubleJump OR Dash OR Glide
    kii:
      Bash, Grenade=1
      Dash, DoubleJump, TripleJump, Sword OR Hammer OR Spear=1 OR Shuriken=1 OR Flash=1 OR Sentry=1
      DoubleJump, TripleJump, Hammer, Shuriken=1 OR Flash=1 OR Sentry=1
    unsafe: DoubleJump  # fall then good old glide skip

anchor WoodsShrine at 1361, -4068:
  refill Full

  pickup WoodsMain.ShrineEX: free
  pickup WoodsMain.CombatShrine:
    moki, Regenerate, Combat=Hornbug+Lizard+3xSkeeto+4xEnergyRefill+2xCrystalMiner+Bat+4xEnergyRefill+9xBalloon+4xEnergyRefill+4xMantis+Bat:  # this one has it all -_-
      Damage=80
      Damage=65, DoubleJump OR Dash
      Damage=50, Launch
    unsafe: Combat=Hornbug+Lizard+3xSkeeto+4xEnergyRefill+2xCrystalMiner+Bat+4xEnergyRefill+9xBalloon+4xEnergyRefill+4xMantis+Bat

region LowerReach:
  moki: Danger=40, Regenerate
  gorlek: Regenerate
  kii: Regenerate
  unsafe: free

anchor LowerReach.Entry at -390, -4025:  # Behind Baur
  refill Checkpoint
  refill Health=1

  state LowerReach.BearSneezed:
    moki: Flap
  state LowerReach.HeatBaurFurnace:
    moki, LowerReach.BearSneezed, LowerReach.BearBridgeBroken:
      Bash, Flap
      Grenade=1
  state LowerReach.CoolBaurFurnace:
    moki: LowerReach.BearSneezed, LowerReach.BearBridgeBroken, Flap

  pickup LowerReach.BelowBaurEX:
    moki, LowerReach.BearSneezed, LowerReach.BearBridgeBroken:
      DoubleJump, Dash, Bash, Flap
      Bash, Grenade=1
      Launch
    gorlek, LowerReach.BearSneezed, LowerReach.BearBridgeBroken:
      DoubleJump, TripleJump, Dash
      SentryJump=1
    kii, LowerReach.BearSneezed, LowerReach.BearBridgeBroken:
      Bash
      DoubleJump, TripleJump, Hammer OR Shuriken=1
      DoubleJump, TripleJump, Glide, Sword OR Sentry=1 OR Flash=1 OR Blaze=1 OR Spear=1
      DoubleJump, Dash, Hammer
    unsafe, LowerReach.BearSneezed, LowerReach.BearBridgeBroken:
      DoubleJump, TripleJump, Sword OR Sentry=1 OR Flash=1 OR Spear=1
      DoubleJump, Dash, Sword OR Shuriken=1 OR Sentry=1 OR Flash=1 OR Blaze=1 OR Spear=1
      GrenadeJump

  conn LowerReach.AboveEntry:
    moki:
      DoubleJump, Launch  # Can't rely on the sleeping bear to be there
      Bash, DoubleJump OR Launch OR Grenade=1
    gorlek:
      Bash, Dash
      Launch  # a little tight but totally doable. Jump up before launching.
      Bash, Glide, Damage=20
      SentryJump=1, DoubleJump OR Bash
    kii:
      Bash, Damage=20, Sword OR Hammer OR Shuriken=2 OR Sentry=2 OR Flash=2
    unsafe:
      SentryJump=1
      Bash  # can be done damageless, but damage is likely. Keep jumping at the right wall until you go over it and bash the first latern at just the right angle to reach the second
      DoubleJump, TripleJump, Sentry=3, Damage=20  # https://streamable.com/1rus0h except you can use some friendly spikes to avoid the first dboost
      DoubleJump, TripleJump, Sword
      HammerJump, Damage=20
  conn LowerReach.Icefall:
    unsafe: DoubleJump, TripleJump, Hammer  # climb the left wall. Yes this is horrible after doing the escape
  conn WestGlades.Upper:
    moki: LowerReach.BearSneezed

anchor LowerReach.AboveEntry at -401, -4000:  # On the platform above Baur inside the tree trunk
  refill Checkpoint

  state LowerReach.Lever:
    moki:
      Launch
      LowerReach.HeatBaurFurnace, DoubleJump
    gorlek:
      LowerReach.HeatBaurFurnace, Dash
    kii:
      DoubleJump, TripleJump, Damage=20, Sword OR Hammer
      Bash, Grenade=1, LowerReach.HeatBaurFurnace OR DoubleJump OR Dash OR Sword OR Hammer OR Shuriken=2 OR Sentry=2 OR Flash=2
      LowerReach.HeatBaurFurnace, Sword OR Sentry=2
      LowerReach.HeatBaurFurnace, Hammer, Shuriken=1 OR Sentry=1 OR Flash=1
      LowerReach.HeatBaurFurnace, Glide, Shuriken=1 OR Sentry=1 OR Flash=1
    unsafe:
      # LowerReach.HeatBaurFurnace, Glide, Spear=1
      LowerReach.HeatBaurFurnace, Hammer OR Glide OR Sentry=2
      Bash, Grenade=1, Glide OR Spear=2  # Use the plant as a platform
      SentryJump=1  # you actually want a weaker jump to land on top of the plant, a strong one will send you sailing over it. Weapon stalls from there
      Bash, Sword OR Hammer OR DoubleJump OR Dash OR Glide OR Spear=1 OR Shuriken=1 OR Blaze=1 OR Flash=1 OR Sentry=1
      DoubleJump, TripleJump, Damage=20  # be careful the slightly moving spike platform isn't at the top when going over
      DoubleJump, TripleJump, Sword OR Hammer  # you first need to get on the plant on the left
      Dash, DoubleJump, Damage=20, Hammer OR Sword  # djump+upslash+ dash in the spikes, grab the plant then djump + upslash to reach the left wall. Sword much harder, need to get a ramp

  pickup LowerReach.AboveBaurLowerEX:
    moki:
      Launch
      LowerReach.CoolBaurFurnace, Bash, Grenade=1  # seemed a bit hectic without cooling the furnace
      DoubleJump, Bash, LowerReach.HeatBaurFurnace OR Grenade=1  # use a grenadebash if you can't use the tongue plant
    gorlek:
      LowerReach.HeatBaurFurnace, Bash, Dash OR DoubleJump OR Glide  # have fun with the snaptraps
      Bash, Grenade=1 OR SentryJump=1
      SentryJump=2
    kii:
      DoubleJump, TripleJump  # Climbing frozen tongue with TripleJump, tjump from the left wall into the xp
      LowerReach.HeatBaurFurnace, Bash, Sword OR Hammer OR Shuriken=1 OR Sentry=1 OR Flash=1 OR Blaze=2 OR Spear=1
      LowerReach.HeatBaurFurnace, DoubleJump, Dash, Sword  # Either use the left wall or pogo the mortar
    unsafe:
      SentryJump=1, DoubleJump  # sjump, climb the left wall then djump + up slash + weapon stall to reach the xp
      Bash  # jump repeatedly under the left side of the snaptrap to aggro the spitter. yes, really.
      DoubleJump, Dash  # From the left of the frozen tongue, dash ramp+doublejump+dash. Jump off the tongue asap, djump+dash. Climb the left wall then djump + dash
      LowerReach.HeatBaurFurnace, Sword, Hammer, Sentry=2, Damage=20  # pogo the mortar, climb the left wall then sentry+hammer upslash (you'll get a dboost there). Land on the ledge then jump, hammer upslash, sword hover+sentry at the end
      LowerReach.HeatBaurFurnace, DoubleJump, Dash OR Sword OR Hammer OR Sentry=2
      LowerReach.HeatBaurFurnace, Dash, Sword, Hammer OR Shuriken=1 OR Flash=1 OR Sentry=1  # pogo the mortar once to go to the left wall and a second time to climb the wall. upslash+dash+energy from there
  pickup LowerReach.AboveBaurUpperEX:
    moki, LowerReach.HeatBaurFurnace:
      Launch
      DoubleJump, Dash, Bash
    gorlek:
      Launch
      LowerReach.HeatBaurFurnace, DoubleJump, Bash
    kii, LowerReach.HeatBaurFurnace:
      DoubleJump, TripleJump
      DoubleJump, Dash, Sword  # Either use the left wall or pogo the mortar
    unsafe:
      DoubleJump, TripleJump  # I hope you'll hate that path as much as I do so it can stay in unsafe for ever
      LowerReach.HeatBaurFurnace:
        DoubleJump, Dash OR Sword OR Hammer
        SentryJump=2, DoubleJump OR Damage=20  # First jump into the spikes near the shooter, can use lower jump to snaptrap - wall - weapon stall to spikes, then sentry up from spikes to the tongue plant
        SwordSJump=2  # Pogo the shooter to make it to the left wall, move a bit away from it then sjump+upslash to reach the tongue
        SentryJump=1, Dash  # up slash + dash to reach the left wall. Move a bit away from it, sjump to reach the tongue
        Bash  # Look up below and to the left of the snap plant. Then, bash the mortar -> its projectile in succession to get up
        Dash, Sword, Hammer OR Shuriken=2 OR Flash=2 OR Sentry=2  # pogo the mortar once to go to the left wall and a second time to climb the wall. upslash+dash+energy from there

  conn LowerReach.Icefall:
    moki: LowerReach.HeatBaurFurnace OR DoubleJump OR Launch
    gorlek: Dash
    kii:
      Bash, Grenade=1
      Sword OR Hammer OR Shuriken=2 OR Sentry=2  # with hammer/sword: upslash before grabing the frozen tongue, jump out of it then weapon stall
    unsafe:
      Bash  # jump to aggro the spitter and catch high up on the frozen tongue, then jump off quickly
  conn LowerReach.Central:
    moki, LowerReach.Lever:
      Bash, DoubleJump OR Dash OR Glide
      Launch
    gorlek, LowerReach.Lever:
      Bash, Sword OR Hammer
      DoubleJump, TripleJump OR Dash OR Glide
      Dash, Glide
    kii, LowerReach.Lever:
      Bash, Shuriken=1 OR Sentry=2 OR Blaze=3 OR Damage=20
      DoubleJump, Sword OR Hammer OR Sentry=2 OR Damage=20
      Dash, Sword OR Hammer
      Dash, Damage=20, Shuriken=1 OR Sentry=1 OR Flash=1 OR Blaze=1 OR Spear=1
      Glide, Hammer OR Damage=20
      Sword, Shuriken=1 OR Sentry=2 OR Damage=20
      Hammer, Damage=20, Shuriken=1 OR Sentry=1
    unsafe, LowerReach.Lever:
      Bash, Sentry=1 OR Flash=1
      Hammer, Damage=20, Spear=1 OR Blaze=1 OR Flash=1 OR Sentry=1
      Glide, Spear=1 OR Sentry=1 OR Shuriken=1 OR Flash=1
      Dash, Shuriken=1 OR Sentry=2  # Dash on the small wall from the branch where the lantern is attached, dash again then stall with sentry/shuriken
  conn LowerReach.Entry: free

anchor LowerReach.Icefall at -448, -3999:  # Where you drop the rock on Baur's nose
  refill Checkpoint
  refill Energy=3:
    moki: BreakCrystal

  state LowerReach.BearBridgeBroken:
    moki: LowerReach.BearSneezed  # the bear blocks the rock
  state LowerReach.LeftFurnace:
    moki:
      Grenade=1, Bash, DoubleJump OR Dash OR Glide
      Grenade=1, Combat=Nest, Grapple, DoubleJump OR Dash
      Grenade=1, Launch, Combat=Nest OR Bash
    gorlek:
      Grenade=1, Bash
      Grenade=1, Combat=Nest, Grapple, Glide OR Sword
      Grenade=1, Damage=10, Grapple, DoubleJump OR Dash OR Glide OR Sword  # Grapple past the enemies, might get hit
      Grenade=1, DoubleJump, TripleJump
      Grenade=1, Combat=Nest, SentryJump=1
      Grenade=1, Launch
    kii:
      Grenade=1, Damage=20, Combat=Nest OR DoubleJump  # Damage boost on the spikes on the frozen waterfall
      Grenade=1, Grapple, DoubleJump OR Dash OR Glide OR Sword OR Hammer OR Shuriken=1 OR Sentry=1 OR Flash=1
    unsafe:
      Grenade=1, DoubleJump
      Grenade=1, Grapple, Spear=1

  pickup LowerReach.IcefallOre:
    moki, LowerReach.LeftFurnace:
      Bash, Grapple, DoubleJump OR Dash OR Glide  # bash the enemies
      Bash, Launch
      Combat=Nest, Grapple, DoubleJump OR Dash
    gorlek, LowerReach.LeftFurnace:
      Bash, DoubleJump OR Dash OR Grapple OR Glide
      Combat=Nest, Grapple, Glide OR Sword
      Damage=10, Grapple, DoubleJump OR Dash OR Glide OR Sword
      Water, WaterDash, DoubleJump, TripleJump
      Water, Launch
    kii, LowerReach.LeftFurnace:
      Bash OR Launch
      Grapple, DoubleJump OR Dash OR Glide OR Sword OR Hammer OR Shuriken=1 OR Sentry=1 OR Flash=1
      Water, WaterDash, DoubleJump, Hammer
      Damage=20, WaterDash, DoubleJump, TripleJump OR Hammer
      DoubleJump, TripleJump, Sword  # Using the skeetos is by far the easiest way, but not mandatory
      Combat=Nest, DoubleJump, TripleJump, Dash OR Shuriken=2 OR Sentry=3  # go from the second snaptrap
      Combat=Nest, DoubleJump, TripleJump, Glide, Shuriken=1 OR Sentry=1 OR Flash=1 OR Spear=1 OR Water OR Damage=20
      Combat=Nest, Water, DoubleJump, TripleJump, Shuriken=1 OR Sentry=1 OR Flash=1 OR Spear=1
      Combat=Nest, Damage=20, DoubleJump, TripleJump, Shuriken=1 OR Sentry=1 OR Flash=1 OR Spear=1
      Combat=Nest, Hammer, DoubleJump, TripleJump OR Dash  # Upswing for lenience
    unsafe, LowerReach.LeftFurnace:
      # DoubleJump, Glide, Sword  # pogo the fish, land on the snaptrap. from the second snaptrap, glide+djump+upslash
      DoubleJump, Sword  # reset your djump by hitting the nest with sword
      DoubleJump, Dash, Combat=Nest, Spear=1 OR Shuriken=1 OR Flash=1 OR Sentry=1 OR Damage=40  # bait the second snaptrap, dash ramp on the snaptrap then dash+djump.
      DoubleJump, TripleJump, Combat=Nest, Glide OR Water OR Damage=20  # with glide, glide jump
      Combat=Nest, SwordSJump=1, DoubleJump, TripleJump  # running sjump +tjump+upslash
      Combat=Nest, HammerSJump=1, DoubleJump, TripleJump, Dash
  pickup LowerReach.IcefallEX:
    moki, LowerReach.LeftFurnace:
      DoubleJump, Bash  # bash the enemies
      DoubleJump, Water, WaterDash  # swim past the enemies
      DoubleJump, Combat=Nest, Grapple  # kill the enemies
      Launch, Combat=Nest OR Bash
      Launch, Water, WaterDash
    gorlek, LowerReach.LeftFurnace:
      DoubleJump, TripleJump, Water OR Damage=20
      DoubleJump, TripleJump, Dash, Combat=Nest
      DoubleJump, WaterDash, Damage=20
      DoubleJump, Grapple, Damage=10  # Grapple past the enemies, might get hit
      Launch
    kii, LowerReach.LeftFurnace:
      DoubleJump, Grapple
      DoubleJump, TripleJump, Dash OR Shuriken=1 OR Sentry=2
      DoubleJump, TripleJump, Glide, Sentry=1 OR Flash=1 OR Spear=1
      DoubleJump, TripleJump, Combat=Nest, Hammer
      DoubleJump, Combat=Nest, Dash, Hammer
      DoubleJump, Sword, TripleJump OR Dash  # Pogo a fish or use the skeetos
      DoubleJump, Damage=40  # dboost in poisonous water and spikes to reach snaptrap
      DoubleJump, Water, Damage=20  # dboost in spikes to reach the snaptraps
      Hammer, Bash
      Hammer, Grapple, Combat=Nest OR Dash
      Hammer, WaterDash, Damage=20 OR Water
    unsafe, LowerReach.LeftFurnace:
      Combat=Nest, SwordSJump=1, DoubleJump OR Dash OR Glide
      Combat=Nest, SentryJump=1, Glide, Dash OR DoubleJump
      Combat=Nest, SentryJump=1, Dash, DoubleJump
      Grapple, Damage=20, Dash OR Glide OR Sword OR Spear=2 OR Shuriken=2 OR Blaze=2 OR Flash=2 OR Sentry=2  # dboost to get the pickup
      Grapple, Spear=1, Dash OR Glide OR Sword OR Shuriken=2 OR Blaze=2 OR Flash=2 OR Sentry=2  # Spear to reach the pickup
      Grapple, Spear=3
      Grapple, Dash OR Glide:
        Blaze=1 OR Sentry=1 OR Flash=1  # bait the snaptrap, jump of it so it returns to its highest point then jump again+energy to reach the pickup
      Bash
      Grapple, Sword
      Sword, Water OR Dash OR Damage=20  # Pogo a fish
      Water, WaterDash, Damage=20 OR Hammer
      WaterDash, Damage=20, Sword OR Hammer OR Spear=1 OR Damage=20
      Water, WaterDash, Flash=1 OR Sentry=1 OR Spear=1
      DoubleJump, Damage=20, Hammer OR Spear=1  # dboost in poisonous water, djump+upslash/spear to walljump of the left side of the snaptrap

  conn LowerReach.AboveEntry:
    moki: LowerReach.HeatBaurFurnace OR DoubleJump OR Launch
    gorlek: Dash
    kii: Glide OR Sword OR Hammer OR Sentry=3  # From the same height as the water
    unsafe: Bash  # Bait a skeeto
  conn LowerReach.Entry: free

anchor LowerReach.Central at -335, -4010:  # After the lever door
  refill Checkpoint

  pickup LowerReach.AboveDoorEX:
    moki:
      LowerReach.CentralFurnace, DoubleJump, Dash, Bash OR Hammer OR Spear=1
      LowerReach.CentralFurnace, Bash, Grenade=1
      Launch
    gorlek:
      Bash, Grenade=1
      SentryJump=1
      LowerReach.Lever, DoubleJump, TripleJump
    kii:
      Bash
      DoubleJump, Sword OR LowerReach.Lever  # pogo the slime or walljump off the door
      LowerReach.CentralFurnace, Hammer, DoubleJump OR Dash
      LowerReach.CentralFurnace, Sword, Dash, Spear=1
      LowerReach.CentralFurnace, Sword, Hammer, Spear=1 OR Shuriken=1 OR Flash=1 OR Sentry=1  # hammer upslash+sword full combo+energy weapon
    unsafe:
      DoubleJump, TripleJump
      Sword, Hammer, Flash=1 OR Sentry=1 OR Spear=1
      Grenade=1  # GrenadeJump=1
      Dash, DoubleJump, Sentry=1 OR Blaze=1 OR Spear=1 OR Flash=1 OR Shuriken=1  # Dash ramp from the ramp near the spikes otw to Lupo
  pickup LowerReach.LupoMap:
    moki, SpiritLight=150:
      Launch
      DoubleJump, Dash
      LowerReach.CentralFurnace, Bash, Grenade=1, DoubleJump OR Dash OR Glide
    gorlek, SpiritLight=150:
      DoubleJump, TripleJump
      SentryJump=1  # from the snaptrap
      LowerReach.CentralFurnace, Bash, Grenade=1  # just land on the little wall first
    kii, SpiritLight=150:
      Bash  # If you miss, you need to die at another anchor for the slime to respawn
      Sword, Dash OR DoubleJump
      Hammer, Dash OR DoubleJump
      DoubleJump, Glide, Shuriken=1 OR Flash=1 OR Sentry=1
      DoubleJump, Glide, LowerReach.Lever  # from LowerReach.AboveDoorEX
      DoubleJump, Sentry=2
    unsafe, SpiritLight=150:
      Grenade=1  # GrenadeJump=1
      DoubleJump, Shuriken=1
  pickup LowerReach.TPLeftEX:  # Be carefull it's not redundant with Central->OutsideTPRoom->TPLeftEX
    moki:
      Launch
      LowerReach.CentralFurnace, DoubleJump, Dash
      LowerReach.CentralFurnace, Bash, Grenade=1, DoubleJump OR Dash OR Glide
    gorlek:
      SwordSJump=2, Spear=1
      HammerSJump=2
      Bash, Grenade=2, Hammer OR Spear=1
      DoubleJump, TripleJump, LowerReach.Lever, Hammer OR Spear=1  # finish with an upswing
    kii:
      Bash, Hammer OR Spear=1  # Break the ceiling, bash the slime then the mortar projectile
      LowerReach.Lever, DoubleJump, Hammer
      LowerReach.Lever, DoubleJump, Spear=1, Dash OR Damage=20
      LowerReach.CentralFurnace, LowerReach.Lever, DoubleJump, Glide  # from LowerReach.AboveDoorEX
      LowerReach.CentralFurnace, DoubleJump, Glide, Shuriken=1 OR Flash=1 OR Sentry=1
      LowerReach.CentralFurnace, Bash, Sword  # use sword to stall in the air
      LowerReach.CentralFurnace, DoubleJump, TripleJump OR Sword OR Hammer OR Sentry=5
      LowerReach.CentralFurnace, Dash, Sword OR Hammer
    unsafe:
      LowerReach.Lever, DoubleJump, Sword, Spear=1  # Pogo the mortar projectile once it hit the snaptrap
      Grenade=2, Hammer OR Spear=1  # GrenadeJump=2, Hammer OR Spear=1
      LowerReach.CentralFurnace:
        Dash, Glide, Shuriken=1 OR Flash=1 OR Sentry=1
        Bash

  conn LowerReach.SecondSoup: free
  conn LowerReach.OutsideTPRoom:
    moki:
      Launch
      LowerReach.CentralFurnace, DoubleJump, Dash, Bash
      LowerReach.CentralFurnace, Bash, Grenade=1
    gorlek:
      SwordSJump=3, Spear=1
      HammerSJump=4
      Spear=1, Bash, Grenade=1, DoubleJump OR Dash OR Damage=20
      Spear=1, Bash, Grenade=2
      Hammer, Bash, Grenade=2, DoubleJump OR Dash OR Damage=20
      Hammer, Bash, Grenade=3
      LowerReach.CentralFurnace, DoubleJump, TripleJump OR Dash  # stand on the tongue plant
    kii:
      Bash, Hammer OR Spear=1
      LowerReach.Lever, DoubleJump, Hammer
      LowerReach.Lever, DoubleJump, TripleJump, Spear=1
      Sword, DoubleJump, TripleJump, Spear=1  # Pogo the slime
      Sword, DoubleJump, Hammer  # Pogo the slime
      LowerReach.CentralFurnace, Bash  # move the purple slug to the right first
      LowerReach.CentralFurnace, DoubleJump, Hammer OR Sword  # Might want to add Damage=10 because mortar shot is hard to avoid
      LowerReach.CentralFurnace, Dash, Hammer  # coyote dash->upslash->dash, land on snaptrap or near lupo to refresh upslash. From the top of the tongue, jump->upslash->dash->hammer hover
      LowerReach.CentralFurnace, Dash, Sword, Shuriken=1 OR Flash=1 OR Sentry=1  # coyote dash->upslash->dash, land on snaptrap or near lupo to refresh upslash. From the top of the tongue, jump->upslash->dash->sword combo->energy weapon
    unsafe:
      Grenade=2, DoubleJump, Hammer OR Spear=1  # GrenadeJump=2, DoubleJump, Hammer OR Spear=1
      LowerReach.CentralFurnace, SentryJump=2
      LowerReach.CentralFurnace, Dash, Sword  # coyote dash->up slash->dash->weapon stall to grab the tongue. pass through the tongue ennemy from the right with downslashes
  conn LowerReach.Entry:
    moki, LowerReach.Lever:
      DoubleJump, Dash OR Glide
      Launch
    gorlek, LowerReach.Lever: DoubleJump OR Dash OR Damage=20
    kii, LowerReach.Lever:
      Hammer  # upslash + hover
      Bash  # bash the slime near the spikes then bash glide to the lantern
      Shuriken=1
      Sword, Glide
    unsafe, LowerReach.Lever:
      Sword
      Glide, Spear=1 OR Flash=1 OR Sentry=1

anchor LowerReach.OutsideTPRoom at -311, -3970:  # To the left of the teleporter room
  refill Checkpoint
  refill Full:  # use the teleporter
    moki: Grenade=1
    gorlek: SentryBurn=1
  refill Health=1
  refill Energy=3:
    moki: BreakCrystal

  pickup LowerReach.AboveDoorEX:
    moki: Bash OR Hammer OR Spear=1
    unsafe: Sentry=1  # Sentry redirect
  pickup LowerReach.LupoMap:
    moki: SpiritLight=150, DoubleJump OR Dash OR Glide OR Launch
    gorlek: SpiritLight=150  # not too hard to do damageless, slide down the tongue plant and land on the little wall
  pickup LowerReach.TPLeftEX:
    moki:
      Bash, DoubleJump OR Dash OR Glide
      Launch
    gorlek:
      Glide OR SentryJump=1
      DoubleJump, Dash OR TripleJump OR Sword OR Hammer
      Dash, Sword OR Hammer
    kii:
      DoubleJump OR Dash OR Sword OR Hammer OR Sentry=2
      Bash, Grenade=1  # from the ledge next to breakable floor, might be good for gorlek
    unsafe: 
      PauseHover
      GrenadeJump
      Bash
  pickup LowerReach.HiddenOre:
    moki:
      Launch
      LowerReach.CentralFurnace, DoubleJump, Bash, Dash OR Glide OR Grenade=1
    gorlek:
      LowerReach.CentralFurnace, DoubleJump, Bash OR SentryJump=1
    kii:
      Sword, DoubleJump, TripleJump  # pogo the mortar
      Bash, DoubleJump, TripleJump OR Dash OR Glide OR Sword OR Hammer OR Spear=1 OR Shuriken=1 OR Flash=1 OR Sentry=1  # jump on the tongue, let ori slide down then double jump again and go for the right wall
      Bash, DoubleJump, TripleJump OR Dash OR Glide OR Sword OR Hammer OR Spear=1 OR Shuriken=1 OR Flash=1 OR Sentry=1  # jump on the tongue, let ori slide down then double jump again and go for the right wall
      LowerReach.CentralFurnace, Bash, Grenade=1  # bash the mortar so you can reach your grenade from higher
      LowerReach.CentralFurnace, Bash, Dash OR Sword OR Hammer OR Spear=1 OR Shuriken=1 OR Blaze=1 OR Flash=1 OR Sentry=1  # stand near to the mortar, bash it then its projectile to reach the snaptrap. Use your option once it oppens again.
    unsafe:
      LowerReach.CentralFurnace, Bash  # stand beside the spitter, bash off it once it shoots, then again off the projectile
      SentryJump=1
      DoubleJump, Damage=20, TripleJump OR Sword  # jump onto the spikes then up to the snaptrap. Jump on the tongue, let ori slide down then double jump again and go for the right wall

  conn LowerReach.SecondSoup: free
  conn LowerReach.Central:
    moki: DoubleJump OR Dash OR Bash OR Glide OR Launch OR Hammer OR Spear=1
    gorlek: free
  conn LowerReach.BelowTokk:
    moki:
      DoubleJump, Dash, Bash  # bash the squonkey
      DoubleJump, Bash, Grenade=1  # bash the squonkey
      Launch
    gorlek:
      SentryJump=1, DoubleJump  # use weapon stall as well
      Bash, Grenade=1, Dash OR Glide  # use the spitter projectile to get a higher bash off your grenade
    kii:
      Bash, Dash OR DoubleJump OR Sword OR Hammer
      DoubleJump, TripleJump  # Need to start jumping just under the energy cristal to get to the first snaptrap
    unsafe:
      DoubleJump, Damage=40
      Bash
      # !!!never tested for this connection, moved from 'conn UpperReach.KeystoneRoom'!!!
      # SentryJump=1, DoubleJump, LowerReach.CentralFurnace  # djump+dash from the frozen snaptrap / bait the last snaptrap and double jump + use weapon to stall in the air
      # HammerSJump=1, DoubleJump, Glide  # double jump+upslash from the plant to get near the burrow section, climb it then glide to the right

anchor LowerReach.BelowTokk at -296, -3944:
  refill Checkpoint

  conn LowerReach.OutsideTPRoom: free
  conn UpperReach.KeystoneRoom:
    moki:
      DoubleJump, Dash, Bash  # bash the squonkey
      DoubleJump, Bash, Grenade=1  # bash the squonkey
      Launch
    gorlek:
      SentryJump=1, DoubleJump
      DoubleJump, Dash
      Bash, Dash OR Glide OR DoubleJump  # bash the squonkey
      # @validator these paths might be gorlek
      # LowerReach.CentralFurnace, DoubleJump, Sword
      # Bash, Sword
    kii:
      Sword  # Pogo the mantis
      Hammer, DoubleJump OR Dash
      Bash, Hammer OR Shuriken=1 OR Sentry=2  # Bash the mantis, use the other things to get to the mantis
      DoubleJump, TripleJump  # @validator might be gorlek
      LowerReach.CentralFurnace, Combat=Mantis, DoubleJump, Sentry=2
      LowerReach.CentralFurnace, Combat=Mantis, DoubleJump, Glide, Spear=1 OR Shuriken=1 OR Flash=1 OR Sentry=1
      LowerReach.CentralFurnace, Combat=Mantis, Dash, Shuriken=1 OR Blaze=1 OR Flash=1 OR Sentry=1  # coyote dash from the snaptrap
    unsafe:
      LowerReach.CentralFurnace, Combat=Mantis, Dash, Spear=1 OR Blaze=1
  conn UpperReach.BurrowArea:
    moki, Burrow:
      DoubleJump, Dash, Bash  # bash the squonkey
      DoubleJump, Bash, Grenade=1  # bash the squonkey
      Launch
    gorlek, Burrow:
      SentryJump=1, DoubleJump
      DoubleJump, TripleJump
      Bash, Dash OR Glide OR DoubleJump  # bash the mantis
      # @validator these paths might be gorlek
      # LowerReach.CentralFurnace, DoubleJump, Sword
      # Bash, Sword
    kii, Burrow:
      Sword  # Pogo the mantis
      Bash, Hammer OR Shuriken=1 OR Sentry=2
      DoubleJump, Hammer
      DoubleJump, Combat=Mantis, Damage=20
      LowerReach.CentralFurnace, DoubleJump, Combat=Mantis, Dash OR Spear=1 OR Shuriken=1 OR Flash=1 OR Sentry=1  # @validator Dash might be gorlek
      LowerReach.CentralFurnace, Dash, Hammer
    unsafe, Burrow:
      LowerReach.CentralFurnace, Combat=Mantis, Dash, Spear=1

anchor LowerReach.Teleporter at -259, -3962:
  refill Full

  state NonGladesTeleporter: free

  conn Teleporters: free
  conn LowerReach.OutsideTPRoom:
    moki: Grenade=1
    gorlek: SentryBurn=1
  conn LowerReach.East:
    moki: LowerReach.TPLantern

# checkpoint at -296, -3944

anchor LowerReach.SecondSoup at -316, -4037:  # Next to the soup below the teleporter
  state LowerReach.CentralFurnace:
    moki:
      Combat=ShieldMiner, DoubleJump, Dash, Bash, Flap
      Grenade=1, Combat=ShieldMiner OR Bash OR Burrow OR Launch
    gorlek:
      Bash, Flap, Combat=ShieldMiner OR Dash OR Launch
      Grenade=1, DoubleJump OR Dash OR Glide
    kii:
      Grenade=1
      Bash, Flap

  pickup LowerReach.MeltIceEX:
    moki: Grenade=1
    gorlek:
      Bash, Flap
      SentryBurn=1
  pickup LowerReach.BurrowEX:
    moki: Burrow, DoubleJump OR Dash OR Glide OR Launch
    gorlek: Burrow  # TP out

  conn LowerReach.Central:
    moki:
      DoubleJump, Bash, Flap OR Grenade=1
      DoubleJump, Burrow
      Launch
    gorlek:
      DoubleJump, Bash
      Bash, Dash, Grenade=1 OR Flap  # With flap, need to juggle the projectile
      SentryJump=1
    kii:
      Burrow, DoubleJump  # @validator probably gorlek
      Burrow, Dash, Sword OR Hammer OR Spear=1 OR Shuriken=1 OR Flash=1 OR Sentry=1
      DoubleJump, TripleJump OR Sword OR Hammer OR Spear=1 OR Shuriken=1 OR Flash=1 OR Sentry=1  # @validator tjump/sword/hammer might be gorlek
      Bash, Grenade=1 OR Flap  # Bash the ShieldMiner before bashing your grenade or soup's projectile
      Dash, Sword  # Pogo the ShieldMiner
    unsafe:
      Burrow, Sentry=4  # 1 sentry to reach the left wall + 2 to reach the snaptrap + 1 to reach the checkpoint
      Bash, Grenade=1 OR Flap  # Bash the ShieldMiner before bashing your grenade or soup's projectile
      DoubleJump
  conn LowerReach.WindChannel:
    moki:
      Combat=ShieldMiner OR Bash OR Launch
      Burrow, DoubleJump OR Dash OR Glide
    kii: free  # jump over the ShieldMiner from the soup

anchor LowerReach.WindChannel at -256, -4035:  # The furnace left of the wind channel connecting to east reach
  refill Checkpoint
  refill Energy=3:
    moki, BreakCrystal:
      Combat=ShieldMiner, DoubleJump OR Dash
      Bash OR Launch
    gorlek: BreakCrystal

  state LowerReach.CentralFurnace:
    moki: Grenade=1

  state LowerReach.WindLantern:
    moki: Grenade=1, Combat=ShieldMiner
    gorlek:
      Grenade=1  # wait for the gorlek to get closer to the platform
      SentryBurn=1, DoubleJump OR Launch OR SentryJump=1  # may require a little luck to get the sentry close enough
      SentryJump=1
    unsafe:
      Flap, Bash, Dash  # Juggle the soup projectile
      SentryBurn=1, Bash OR Hammer

  pickup LowerReach.BelowLupoEX:
    moki:
      DoubleJump, Bash, Grenade=1
      Launch
      LowerReach.CentralFurnace, DoubleJump OR Dash
    gorlek:
      SentryJump=1, DoubleJump OR Dash OR Damage=20  # sjump from the frozen plant
      Grenade=1, Bash, Damage=20
      LowerReach.CentralFurnace, Damage=20, Glide OR Sword OR Hammer
    kii:
      LowerReach.CentralFurnace, Damage=20 OR Glide OR Sword OR Hammer
    unsafe:
      Flap, Bash, Damage=20 OR DoubleJump OR Dash OR Sword OR Glide  # Use the soup projectile
      SentryJump=1  # sjump from the frozen plant then upslash
  pickup LowerReach.BreakWallEX:
    moki, BreakWall=20:
      Combat=ShieldMiner OR Bash OR Launch
      DoubleJump, Dash OR Glide
    kii: BreakWall=20  # jump over the gorlek when it's near the anchor
  pickup LowerReach.WindBottomEX:
    moki: LowerReach.WindLantern, Glide
    gorlek, LowerReach.WindLantern:
      Damage=20, Launch OR SentryJump=1
    kii, LowerReach.WindLantern:
      DoubleJump, Damage=80
      DoubleJump, Damage=40, TripleJump OR Dash
    unsafe:
      LowerReach.WindLantern  # TP out
      # LowerReach.WindLantern, Damage=20
  pickup LowerReach.WindHiddenEX:
    moki: LowerReach.WindLantern, Glide
    gorlek:
      Launch, Damage=20, Glide
      SentryJump=2, Damage=20, DoubleJump OR Dash  # sjump, damage boost (the spikes wont hit Ori after landing on them), sjump again then upsalsh to reach the right wall then sword combo to reach the pickup and tp out
      DoubleJump, TripleJump, SentryJump=1, Damage=20  # same as above, triple jump + up slash to get to the right wall then jump into the spikes to avoid the first sjump
      Launch, DoubleJump OR Dash OR Sword
    kii:
      Launch, Glide OR Damage=40
      DoubleJump, TripleJump, Damage=60, Hammer OR Bash  # with bash, bash the gorlek and TP out.
    unsafe:
      Launch  # TP out
      DoubleJump, TripleJump, Damage=20, Sword OR Hammer OR Bash  # tjump + upslash/bash the gorlek to climb the right wall, tjump to the left spiky wall, iframe to wjump and tjump again to wjump from the wall just above and tjump again to the ice wall<
      SentryJump=2, Damage=20, DoubleJump OR Dash  # sjump, damage boost (the spikes wond t hit Ori after landing on them), sjump again then upsalsh to reach the right wall then sword combo to reach the pickup and tp out
      DoubleJump, TripleJump, SentryJump=1, Damage=20  # same as above, triple jump + up slash to get to the right wall then jump into the spikes to avoid the first sjump

  conn LowerReach.SecondSoup:
    moki:
      Combat=ShieldMiner, DoubleJump OR Dash OR Glide
      Bash, Grenade=1
      Launch
    gorlek: Bash OR Combat=ShieldMiner
    kii: DoubleJump
    unsafe: Damage=10
  conn LowerReach.SoupMoki:
    moki: LowerReach.WindLantern, Glide  # grenade to light the lantern
    gorlek: Launch, DoubleJump OR Dash OR Sword OR Hammer OR Damage=20
    kii: Launch, Spear=1 OR Shuriken=1 OR Flash=1 OR Sentry=1
    unsafe:
      Launch
      DoubleJump, TripleJump, Damage=40, Sword OR Hammer OR Bash
      DoubleJump, Grenade=1, Damage=40  # Grenade jumps

# checkpoint at -223, -4043

anchor LowerReach.SoupMoki at -240, -3989:  # Below the reach teleporter, where you hand delicious marshclam soup to a moki (or alternatively extuingish his fireplace...)
  refill Energy=4:
    moki: BreakCrystal

  quest LowerReach.HandToHandHat:
    moki: GladesTown.HandToHandSoup

  pickup LowerReach.WindHiddenEX:
    moki:
      DoubleJump, Dash, Glide
      Launch, Glide
    gorlek: DoubleJump OR Dash OR Glide OR Launch OR Damage=20  # TP out
    unsafe:
      Sword OR Flash=1 OR Sentry=1 OR Shuriken=1
      Bash, Grenade=1

  conn LowerReach.WindChannel:
    moki: Glide
    gorlek: DoubleJump OR Dash OR Launch OR Sword OR Hammer OR Damage=20
    kii: free  # Can use Spear, Shuriken, Blaze, Flash, Sentry to slow you down if the free connection is too hard
  conn LowerReach.East:
    moki:
      Bash, Grenade=1, DoubleJump, Dash
      Launch
    gorlek:
      Bash, Grenade=1, DoubleJump, TripleJump OR Dash
      Bash, Grenade=1, Damage=20, DoubleJump, Glide OR Sword
      SentryJump=1, DoubleJump, TripleJump OR Dash
      SentryJump=1, Damage=20, DoubleJump, Glide OR Sword
    kii:
      Bash, Grenade=1 OR DoubleJump OR Dash OR Sword
      Bash, Hammer, Shuriken=1 OR Flash=1 OR Sentry=1
    unsafe:
      SentryJump=1
      Bash, Hammer, Spear=1
      Bash, Glide, Spear=1 OR Shuriken=1 OR Sentry=1
      DoubleJump, TripleJump, Dash OR Sword  # climb the wall near the moki, dash then triple jump to the wall to reset your jumps and dash + triple jump to reach the plant. With sword, pogo the fire, triple jump + upslash to reach the wall to reset your jumps then sword jump to the plant

anchor LowerReach.East at -223, -3967:  # To the right side outside the teleporter
  refill Full:  # use the teleporter
    moki: LowerReach.TPLantern

  state LowerReach.TPLantern:  # Most paths redundant with Snowball
    kii: Grenade=1  # Climb up from the closed door

  conn LowerReach.Teleporter:
    moki: LowerReach.TPLantern
  conn LowerReach.Snowball:
    moki:
      Bash, Grenade=2, DoubleJump, Dash OR Glide  # The first Grenade may hit the enemy
      Launch
    gorlek:
      Bash, Grenade=1, DoubleJump OR Dash OR Glide OR Sword OR Hammer
      SentryJump=1, DoubleJump, TripleJump, Grenade=1 OR Spear=1  # drop the slime for leniency
      SentryJump=1, DoubleJump, Dash, Grenade=1 OR Spear=1  # drop the slime for leniency
    kii:
      Bash, Grenade=1
      DoubleJump, TripleJump, Combat=WeakSlug, Dash OR Glide OR Sword OR Hammer OR Spear=1 OR Shuriken=1 OR Blaze=1 OR Flash=1 OR Sentry=1
    unsafe:
      Bash  # Bash the slime
      SentryJump=1
      DoubleJump, TripleJump
  conn LowerReach.SoupMoki: free

anchor LowerReach.Snowball at -182, -3968:  # At the ledge above the snowball ice wall
  refill Checkpoint

  state LowerReach.TPLantern:  # The slug despawns from the nearby checkpoint
    moki: Grenade=1, Combat=WeakSlug OR Bash
    gorlek:
      Grenade=1
      SentryBurn=1, SentryJump=1
      SentryBurn=1, DoubleJump, TripleJump
      SentryBurn=1, Launch
    kii:
      SentryBurn=1, Bash
      SentryBurn=1, DoubleJump, Hammer  # djump+upslash+sentry
    unsafe:
      SentryBurn=1, DoubleJump, Sword  # The slime won't respawn if you activated the checkpoint
  state LowerReach.RolledSnowball:
    moki: Grenade=1, Combat=Mantis OR Bash
    gorlek:  # Sentry to melt the ice
      SentryBurn=1, Launch
      SentryBurn=1, DoubleJump, TripleJump, Glide
    kii:
      SentryBurn=1, Bash, DoubleJump OR Glide OR Hammer
      SentryBurn=1, Bash, Dash, Damage=20
    kii:
      SentryBurn=1, DoubleJump, TripleJump, Dash OR Sword OR Hammer OR Sentry=2 OR Damage=20  # Jump from the branch above the ice, triple jump to get close enough, sentry to melt the ice then return to safety
    unsafe:
      SentryBurn=1, Damage=20, SentryJump=1  # Jump in the spikes (won't damage Ori afterwards), sjump then sentry to melt the ice + sword combo to return to safety
      SentryBurn=1, DoubleJump, TripleJump, Shuriken=1 OR Blaze=1

  pickup LowerReach.SnowballHC:
    moki: LowerReach.RolledSnowball, Burrow, DoubleJump OR Dash OR Glide OR Launch OR Damage=20
    gorlek: LowerReach.RolledSnowball, Burrow  # Dash in the snow before exiting the burrow section to get momentum

  conn LowerReach.East:
    moki:
      Combat=WeakSlug, DoubleJump OR Dash OR Glide
      Bash, DoubleJump OR Dash OR Glide
      Launch
    gorlek:
      Bash, Grenade=1
      Sword OR Hammer
    kii:
      DoubleJump OR Dash OR Glide OR Spear=1 OR Shuriken=1 OR Blaze=1 OR Flash=1 OR Sentry=1
    unsafe:
      Bash  # Bash glide the slime which despawn if you respawn at the checkpoint
  conn LowerReach.SoupMoki: free
  conn LowerReach.PastSnowball:
    moki, LowerReach.RolledSnowball:
      DoubleJump OR Glide OR Launch
      Bash, Grenade=1, Dash
      Bash, Grenade=2
    gorlek: LowerReach.RolledSnowball, Dash OR Sword OR Hammer OR Damage=20  # Bash the running ennemy to avoid the damage boost
    kii: LowerReach.RolledSnowball, Bash OR Spear=1 OR Shuriken=1 OR Blaze=1 OR Flash=1 OR Sentry=1
    unsafe: LowerReach.RolledSnowball

anchor LowerReach.PastSnowball at -99, -3982:  # At the bashnade pedestal after rolling the snowball
  refill Checkpoint
  refill Energy=4:  # fast respawning crystal
    moki: BreakCrystal

  pickup LowerReach.RoofLeftEX:  # Have to solve after LowerReach.RolledSnowball
    moki:  # intended path omitted in moki
      Launch, DoubleJump, Dash OR Glide
      Bash, Grenade=1, Launch
    gorlek:
      LowerReach.CoolEastFurnace, Bash, Grenade=2, DoubleJump, Dash, Glide  # intended path?
      Launch, DoubleJump  # Easier from under the snaptrap
    kii:
      Launch
      Bash, Grenade=2, DoubleJump, Dash
      LowerReach.HeatEastFurnace, Bash, Grenade=2, DoubleJump, Glide OR TripleJump OR Sword OR Hammer OR Spear=1 OR Shuriken=1 OR Flash=1 OR Sentry=1
    unsafe:
      DoubleJump, TripleJump, Dash OR Glide OR Sword OR Hammer OR Spear=1 OR Shuriken=1 OR Flash=1 OR Sentry=1
      SwordSJump=1, DoubleJump, TripleJump
      Bash, Grenade=2, DoubleJump, TripleJump OR Dash OR Glide
      SentryJump=1, DoubleJump, Dash
      DoubleJump, Grenade=1  # from the checkpoint, grenade jumps to the small wall under the spikes and grenade jumps again from there
  pickup LowerReach.RoofRightEX:
    moki: Launch  # intended path omitted in moki
    gorlek:
      LowerReach.CoolEastFurnace, Bash, Grenade=2
      SwordSJump=2
    kii:
      Bash, Grenade=2  # You have to time the second grenade throw just before the snaptrap open again
      Bash, Grenade=1, DoubleJump, Dash OR TripleJump  # Climb on the right wall above the 2nd plant
    unsafe:
      SentryJump=1, DoubleJump  # Climb on the wall above the 2nd plant

  conn LowerReach.HalfwayIceCavern:
    moki:
      Bash, Grenade=1, DoubleJump, Dash, Glide
      Launch
    gorlek:
      SwordSJump=1, DoubleJump
      SwordSJump=3
      Bash, Grenade=1, DoubleJump, TripleJump OR Dash OR Glide
    kii:
      Bash, Grenade=3
      Bash, Grenade=2, DoubleJump OR Dash OR Sword OR Hammer OR Glide OR Shuriken=1 OR Flash=1 OR Sentry=1
      Bash, Grenade=1, DoubleJump, Sword OR Hammer OR Sentry=2
      Bash, Grenade=1, DoubleJump, Damage=20, Shuriken=1 OR Blaze=2 OR Flash=1 OR Sentry=1
      Bash, Grenade=1, Dash, Sword OR Hammer OR Sentry=2
      LowerReach.HeatEastFurnace, Bash, Grenade=1, DoubleJump, Shuriken=1
      LowerReach.HeatEastFurnace, Bash, Grenade=1, DoubleJump, Blaze=1, Damage=20
      LowerReach.HeatEastFurnace, Bash, Grenade=1, Dash, Glide OR Spear=1 OR Shuriken=1 OR Blaze=1 OR Flash=1 OR Sentry=1 OR Damage=20
    unsafe:
      Bash, Grenade=1, DoubleJump, Damage=20
      SwordSJump=1, DoubleJump, Dash OR Glide
      Bash, Grenade=1, Dash, Sentry=1 OR Flash=1 OR LowerReach.HeatEastFurnace  # Need to walljump on the wall above the 2nd plant then dash, get a reset by touching the ceilin and dash a second time
  conn LowerReach.EastFurnace:
    gorlek: ShurikenBreak=20
  conn LowerReach.Snowball:
    moki, LowerReach.RolledSnowball:
      LowerReach.CentralFurnace, Combat=Lizard OR Bash
      Launch
    gorlek, LowerReach.RolledSnowball: DoubleJump
    kii, LowerReach.RolledSnowball:
      LowerReach.CentralFurnace
      Dash, Hammer OR Spear=1
    unsafe, LowerReach.RolledSnowball:
      Hammer
      Bash  # use the lizard

# checkpoint at -60, -3987

anchor LowerReach.HalfwayIceCavern at -43, -3955:  # On the snaptrap halfway through the spiky ice cavern
# Going through that ice cavern in order to activate LowerReach.EastDoorLantern or going to LowerReach.SwimmingPool is horrible to find paths for, especially when using sjumps/bashnades
# That anchor is just so pathfinder have an easier time patfinding the horrible paths through that icy cavern.
  state LowerReach.EastDoorLantern:
    moki:
      Grenade=1, DoubleJump, Dash, Glide
      Grenade=1, Launch
    gorlek:
      DoubleJump, Grenade=1, Sword OR Hammer OR Glide OR Dash OR TripleJump
      SwordSJump=1, Grenade=1
      SentryBurn=1, Launch OR DoubleJump
    kii:
      Bash, Grenade=3
      Bash, Grenade=2, Dash OR Shuriken=1 OR Blaze=2 OR Flash=1 OR Sentry=1 OR Damage=20
      Grenade=1, DoubleJump OR Glide OR Sword OR Hammer
    unsafe:
      Bash, Grenade=2
      SentryJump=2, Grenade=1, Dash  # Need to use up slashes
      SentryBurn=1, SwordSJump=2

  conn LowerReach.SwimmingPool:
    moki:
      Glide, DoubleJump OR Dash
      Launch
    gorlek: Glide OR DoubleJump OR Dash OR Sword OR Hammer OR Damage=20
    kii: Shuriken=1 OR Blaze=2 OR Flash=1 OR Sentry=1

anchor LowerReach.SwimmingPool at -44, -4001:  # At the platform in the freezable water
  refill Energy=4:
    moki: BreakCrystal, LowerReach.CoolEastFurnace OR Water

  pickup LowerReach.FractureShard:
    moki: LowerReach.HeatEastFurnace, Water

  conn LowerReach.ArenaArea:
    moki, LowerReach.EastDoorLantern:
      LowerReach.CoolEastFurnace, Bash, Grenade=1
      Launch, LowerReach.CoolEastFurnace OR DoubleJump OR Dash OR Glide
    gorlek, LowerReach.EastDoorLantern:
      Launch  # Launch into the ceiling then into the wall near the energy cristal and again to the platform
      SentryJump=1, LowerReach.CoolEastFurnace
      SwordSJump=1, Water
      SwordSJump=2, DoubleJump, Glide
      LowerReach.HeatEastFurnace, WaterDash, Water, DoubleJump  # Wall jump from the right wall
    kii:
      Bash, Grenade=1, Damage=40  # bash the fish and worm to go faster and avoid taking one more dboost
      Bash, Grenade=1, Damage=20, WaterDash OR DoubleJump OR Dash OR Sword
      Bash, Grenade=1, Sword, DoubleJump OR Dash  # pogo the worm
      Bash, Grenade=1, DoubleJump, Dash, TripleJump OR Glide OR Hammer OR Sentry=2
      Bash, Grenade=2, Dash OR Glide OR DoubleJump OR Sword OR Shuriken=1 OR Sentry=2 OR Damage=20
      LowerReach.HeatEastFurnace, Bash, Water  # bash the fish under the door
      LowerReach.HeatEastFurnace, Bash, WaterDash, Damage=20, Damage=40
      LowerReach.HeatEastFurnace, WaterDash, Water, Hammer OR Spear=1  # Wall jump from the right wall
      LowerReach.HeatEastFurnace, WaterDash, Damage=20, Damage=20, Hammer OR Spear=1
      LowerReach.HeatEastFurnace, DoubleJump, TripleJump, Hammer, Water OR Dash OR Glide OR Sword OR Shuriken=1 OR Flash=1 OR Sentry=1 OR Damage=20  # tjump+ hammer upslash from the closed snaptrap to walljump on the left wall
      LowerReach.HeatEastFurnace, DoubleJump, TripleJump, Spear=1, Water OR Dash OR Glide OR Sword OR Sentry=3 OR Damage=20  # tjump+spear from the closed snaptrap to walljump on the left wall
    unsafe:
      SwordSJump=1, DoubleJump, TripleJump OR Dash OR Glide  # double jump from the platform, refill dash/jumps by slashing the energy cristal then sjump on the plant
      SwordSJump=2, DoubleJump OR Glide OR Dash
  conn LowerReach.EastFurnace:
    moki:
      Bash, Grenade=1
      Launch
    gorlek:
      DoubleJump, TripleJump  # Climb the right wall then jump to the left wall before double jumping again to the platform
      SwordSJump=1
      HammerSJump=1, Dash OR DoubleJump OR LowerReach.CoolEastFurnace
      LowerReach.HeatEastFurnace, WaterDash, DoubleJump, Water, Sword OR Hammer
      LowerReach.HeatEastFurnace, WaterDash, DoubleJump, Damage=20, Sword OR Hammer
    kii:
      DoubleJump  # Precise wall jump on the right wall then wjump on the left wall
      LowerReach.HeatEastFurnace, Bash, Water OR Damage=100  # Bash the fish
      LowerReach.HeatEastFurnace, Bash, WaterDash, Water OR Damage=40

anchor LowerReach.EastFurnace at -61, -3987:  # At the furnace above the swimming pool
  refill Checkpoint

  state LowerReach.HeatEastFurnace:
    moki: Grenade=1
  state LowerReach.CoolEastFurnace:
    moki: Flap

  conn LowerReach.PastSnowball:
    moki: BreakWall=20
  conn LowerReach.SwimmingPool: free

anchor LowerReach.ArenaArea at 44, -3992:  # To the left of the combat arena
  refill Checkpoint
  refill Health=1
  refill Energy=3:
    moki, BreakCrystal:
      DoubleJump, Dash
      Launch

  state LowerReach.ArenaBeaten:
    moki: Regenerate, Damage=40, Combat=3xShieldMiner+Hornbug+2xBee
    unsafe: Combat=3xShieldMiner+Hornbug+2xBee

  conn LowerReach.TrialStart:
    moki: LowerReach.ArenaBeaten
  conn LowerReach.LowerWispPath:
    moki, LowerReach.ArenaBeaten: Glide
    gorlek, LowerReach.ArenaBeaten: Launch, DoubleJump OR Dash OR Damage=20
    kii, LowerReach.ArenaBeaten:
      Launch
      DoubleJump, TripleJump
  conn LowerReach.SwimmingPool:
    moki, LowerReach.EastDoorLantern:
      LowerReach.CoolEastFurnace OR Water
      Launch, DoubleJump, Dash OR Glide
    gorlek, LowerReach.EastDoorLantern:
      DoubleJump, TripleJump, Glide
      DoubleJump, Dash, Glide, Sword
      Damage=20, DoubleJump OR Dash OR Glide OR Sword  # Swim in dirty water
      WaterDash, Damage=20, Hammer
      Launch  # refresh on wall above crystal
    unsafe, LowerReach.EastDoorLantern:
      Sword, DoubleJump OR Dash OR Glide  # Pogo something in the water
      DoubleJump, TripleJump, Dash

# checkpoint at just kidding, placed this mark because the refill logic below kind of sucks

anchor LowerReach.WindSpinners at 73,-3929:  # midway through the wind column above the combat arena
# This anchor is just so ArenaArea->WispsPath is easier to pathfind for
  conn LowerReach.LowerWispPath:
    moki:
      Glide, Grapple OR Launch
      Glide, DoubleJump, Bash, Grenade=1
    gorlek:
      Glide, SentryJump=1
      Glide, Bash, Grenade=1
      Glide, DoubleJump, TripleJump OR Dash
      Launch, DoubleJump, TripleJump OR Dash OR Damage=20  # Pass under the first spinner to reach the right wall, climb it and launch to the energy cristal
    kii:
      Launch, Dash OR Sword OR Hammer OR Damage=20  # Pass under the first spinner and launch to the wall above it
      Glide, DoubleJump, Hammer OR Damage=20
      DoubleJump, TripleJump, Damage=60  # 2 dboosts to reach the right wall, climb it, pass between the two spinners to reach the left wall, climb it and take a third dboost
      DoubleJump, TripleJump, Damage=40, Dash OR Sword OR Hammer OR Spear=1 OR Shuriken=1 OR Flash=1 OR Sentry=1  # pass under the 1st spinner by using tjump, dboost, tjump again and use your other mobility option to reach the right wall, climb it, pass between the two spinners to reach the left wall, climb it and take a third dboost
    unsafe:
      Glide, Dash, Hammer
      Launch, Spear=1 OR Shuriken=1 OR Sentry=1 OR Spear=1 OR Flash=1  # Pass under the first spinner and launch to the wall above it
      DoubleJump, TripleJump, Damage=20
      Bash, Grenade=1, DoubleJump, TripleJump  # Precise grenade throw above the first spinner, pass under the spinner to catch the grenade and bash glide to the right wall
  conn LowerReach.ArenaArea:
    moki: Glide, LowerReach.ArenaBeaten
    gorlek: LowerReach.ArenaBeaten

anchor LowerReach.LowerWispPath at 83, -3874:  # At the checkpoint just after the grappable plant
  refill Checkpoint
  refill Health=1:  # Requirements are here so you can return to the checkpoint afterwards
    moki:
      Grapple OR Launch
      Bash, Grenade=1  # wasted energy...
    gorlek:
      DoubleJump, TripleJump OR Dash
      SentryJump=1
    kii:
      DoubleJump, Hammer OR Damage=20
    unsafe:
      DoubleJump, Sword OR Hammer
      Dash, Hammer
  refill Energy=4:  # Requirements are here so you can return to the checkpoint afterwards
    moki:
      DoubleJump, Grapple
      DoubleJump, Bash, Grenade=1  # wasted energy...
      Dash, Damage=20, Grapple
      Dash, Damage=20, Bash, Grenade=1  # wasted energy...
      Launch
    gorlek:
      Grapple, Dash OR Glide OR Sword
      SentryJump=1
      Bash, Grenade=1, Dash OR Glide OR Sword
      DoubleJump, TripleJump OR Dash
    kii:
      Grapple, Hammer OR Spear=1 OR Shuriken=1 OR Blaze=1 OR Flash=1 OR Sentry=1
      DoubleJump, Hammer OR Damage=20
    unsafe:
      DoubleJump, Sword
      Dash, Hammer

  conn LowerReach.BridgeWispPath:  # The gorlek isn't here if you respawn at the chekpoint
    moki: Bash, Grenade=3 OR Launch
    gorlek: Launch, Bash OR SentryJump=1 OR Damage=20
    kii:
      Bash, Grenade=2
      Bash, Grenade=1, Glide OR Dash
      Bash, Grenade=1, DoubleJump, TripleJump OR Sword OR Hammer OR Spear=1 OR Shuriken=1 OR Blaze=1 OR Flash=1 OR Sentry=1
      Bash, DoubleJump, TripleJump, Damage=40
    unsafe:
      Bash, Grenade=1, DoubleJump
      Bash, DoubleJump, TripleJump, Damage=20
      Bash, SwordSJump=1
      Bash, HammerSJump=1, Glide OR DoubleJump OR Dash
  conn LowerReach.WindSpinners:
    moki: Glide
    gorlek: Launch, Damage=20
    kii: Launch OR DoubleJump OR Dash OR Sword OR Hammer OR Damage=20
    unsafe: free

# checkpoint at 80, -3805

anchor LowerReach.BridgeWispPath at 67, -3808:  # At the bridge checkpoint, next to the wind column
  refill Checkpoint

  conn LowerReach.SnowEscape:
    moki:
      Bash, Grenade=1, Glide, DoubleJump OR Grapple
      Glide, Launch
    gorlek:
      Launch
      Glide, SentryJump=1 OR DoubleJump OR Dash
      Bash, SwordSJump=1, DoubleJump, Dash OR TripleJump  # SentryJump to get on the right wall, use sword to air stall 2nd wind column.
      Bash, SwordSJump=2, Grapple  # SentryJump to get on the right wall at the 1st wind column
      Bash, Grenade=1, Glide
    kii:
      Bash, DoubleJump OR Dash OR Sword OR Hammer
      DoubleJump, TripleJump, Grapple OR Sword OR Hammer  # Climb the left wall then go to the right one. You can kill the slimes with weapons.
      DoubleJump, TripleJump, Sentry=2, Combat=2xWeakSlug  # Climb the left wall then go to the right one
      DoubleJump, TripleJump, Sentry=2, Damage=10, Damage=10  # Climb the left wall then go to the right one. dboost through the slimes.
    unsafe:
      Bash, DoubleJump OR Dash OR Grapple OR Glide OR Sword OR Hammer OR Spear=1 OR Shuriken=1 OR Blaze=1 OR Flash=1 OR Sentry=1
      DoubleJump, TripleJump, Shuriken=2
  conn LowerReach.LowerWispPath:
    moki:
      Bash
      Combat=WeakSlug, Combat=Miner
    gorlek: free

anchor LowerReach.SnowEscape at 79, -3733:
  refill Full

  quest LowerReach.ForestsMemory:  # currently based on the requirements of getting here to simplify
    moki:
      Dash, Bash, Grapple, Glide, Water OR DoubleJump
      Bash, Glide, Launch
    gorlek:
      Launch, Water OR Glide OR Damage=20
      Dash, Glide, DoubleJump, TripleJump OR Damage=20
      Dash, Glide, Grapple
    kii:
      Launch
      Dash, DoubleJump, TripleJump OR Glide
      DoubleJump, Glide, Bash
      Glide, Grapple, Bash, Water, Sword OR Hammer OR Spear=1 OR Shuriken=1 OR Flash=1 OR Sentry=1
      Glide, Grapple, Bash, Damage=20, Sword OR Hammer OR Spear=1 OR Shuriken=1 OR Flash=1 OR Sentry=1
    unsafe:
      Glide, Sentry=2
      DoubleJump, Glide
      Dash, Glide, Damage=20
      SentryJump=1, DoubleJump, Dash, TripleJump  # Same path than above but the sjump ease it
      SentryJump=2, DoubleJump, Dash  # 1st sjump on a friendly spike and 2nd one on the branch to pass the 1st wind column
      SentryJump=3, Dash, Grapple OR Damage=20
      Dash, SentryJump=4

  state LowerReach.BearSneezed:  # Same paths as LowerReach.ForestsMemory (when finishing the escape, Baur isn't blocking the Reach entrance anymore)
    moki:
      Dash, Bash, Grapple, Glide, Water OR DoubleJump
      Bash, Glide, Launch
    gorlek:
      Launch, Water OR Glide OR Damage=20
      Dash, Glide, DoubleJump, TripleJump OR Damage=20
      Dash, Glide, Grapple
    kii:
      Launch
      Dash, DoubleJump, TripleJump OR Glide
      DoubleJump, Glide, Bash
      Glide, Grapple, Bash, Water, Sword OR Hammer OR Spear=1 OR Shuriken=1 OR Flash=1 OR Sentry=1
      Glide, Grapple, Bash, Damage=20, Sword OR Hammer OR Spear=1 OR Shuriken=1 OR Flash=1 OR Sentry=1
    unsafe:
      Glide, Sentry=2
      DoubleJump, Glide
      Dash, Glide, Damage=20
      SentryJump=1, DoubleJump, Dash, TripleJump  # Same path than above but the sjump ease it
      SentryJump=2, DoubleJump, Dash  # 1st sjump on a friendly spike and 2nd one on the branch to pass the 1st wind column
      SentryJump=3, Dash, Grapple OR Damage=20
      Dash, SentryJump=4

  pickup LowerReach.EscapeRevisitEX:
    moki: LowerReach.ForestsMemory

anchor LowerReach.TownEntry at -35, -4077:  # Where the wind starts
  conn GladesTown.ReachPath: free
  conn LowerReach.TrialStart:
    moki:
      Glide
    gorlek:
      Launch, DoubleJump, Damage=20
      Launch, Bash, Grenade=1
    kii:
      Launch, Damage=40
      Launch, Damage=20, Dash OR Sword OR Hammer OR Spear=1 OR Shuriken=1 OR Blaze=1 OR Flash=1 OR Sentry=1
      Bash, Grenade=1, DoubleJump, TripleJump, Dash, Hammer, Damage=20
    unsafe:
      Bash, Grenade=1, DoubleJump, TripleJump, Dash, Hammer OR Damage=20
      Bash, Grenade=1, DoubleJump, TripleJump, Spear=1, Damage=20  # extend your bash with spear
      Launch, DoubleJump, Dash OR TripleJump
      Launch, Damage=20  # Launch on the wall at the start of the wind cave

anchor LowerReach.TrialStart at 64, -4046:  # At trial start
  refill Checkpoint

  state LowerReach.KeystoneDoor:
    moki: Keystone=4
  state LowerReach.TrialActivation:  # Since you have to reach this place again in a race to get an advantage, only paths possible during a trial are meaningful
    moki: LowerReach.KeystoneDoor

  pickup LowerReach.SpiritTrial:
    moki: LowerReach.TrialActivation, Dash, Glide
  pickup LowerReach.RightKS:
    moki:
      Glide
      DoubleJump, Dash, Bash, Grenade=1
      Launch, DoubleJump OR Damage=20
    gorlek:
      Launch
      SentryJump=1, DoubleJump
      Bash, Grenade=1, DoubleJump
    kii:
      Dash, DoubleJump, TripleJump, Sword OR Hammer OR Spear=1 OR Shuriken=1 OR Flash=1 OR Sentry=1
      DoubleJump, TripleJump, Hammer, Spear=1 OR Shuriken=1 OR Flash=1 OR Sentry=1
  pickup LowerReach.UpperLeftKS:
    moki: Glide
    kii:  # TP out after taking the pickup
      Launch, DoubleJump, TripleJump, Damage=30  # dboost in the spikes+ dboost on the slime next to the keystone
      DoubleJump, TripleJump, Combat=BombSlug, Damage=80
    unsafe: Launch, DoubleJump, TripleJump, Damage=20  # Launch against the walls. When on the wall above GladesTown.ReachPath, first use triple jump then lauch, triple jump again to take a damage boost to refresh launch then launch and triple jump again to take the pickup and tp out
  pickup LowerReach.MiddleLeftKS:
    moki: Glide
    kii:  # TP out after taking the pickup
      DoubleJump, TripleJump, Damage=60
      Launch, Damage=40
      Launch, DoubleJump, Damage=20, TripleJump OR Dash
    unsafe: Launch, Damage=20, DoubleJump OR Dash  # Launch against the walls. When on the wall above GladesTown.ReachPath, first use djump/dash then lauch, reuse your mobility option, take a damage boost to refresh launch, take the pickup and TP out
  pickup LowerReach.BottomLeftKS:
    moki: Glide
    kii:  # TP out after taking the pickup
      Launch, DoubleJump OR Dash OR Sword OR Hammer OR Sentry=3 OR Damage=20  # sentry where the two bomb slug are, walljump launch, 2 senties
      DoubleJump, TripleJump, Combat=BombSlug, Sword OR Dash OR Hammer OR Shuriken=1 OR Flash=1 OR Sentry=1 OR Damage=20
    unsafe:
      Launch, Shuriken=1 OR Flash=1 OR Sentry=1  # shuriken/flash/sentry before using launch
      DoubleJump, TripleJump, Sword OR Dash OR Hammer OR Shuriken=1 OR Flash=1 OR Sentry=1 OR Damage=10  # dboost on the flying spikes, which only deal 10 damages
  pickup LowerReach.TrialEX:
    moki: Glide
    kii:
      Launch, Damage=40  # Pass under the two falling slimes
      Launch, Damage=20, DoubleJump OR Dash
      Launch, DoubleJump, TripleJump

  conn LowerReach.TownEntry:
    moki: Glide
    gorlek:
      Damage=20, Sword OR Dash OR DoubleJump OR Launch  # sword or hammer for weapon stalling
      Bash, Grenade=1, Sword OR Dash OR DoubleJump OR Launch
      Launch, Sword OR Hammer OR Dash OR DoubleJump
      DoubleJump, Sword OR Hammer OR Dash OR TripleJump
      Dash, Sword OR Hammer
      SwordSJump=1
    kii:
      Damage=20, Damage=40
      Hammer, Damage=30  # dboost on the falling slime
      Bash, Grenade=1, Damage=20, Damage=20
      Bash, Grenade=1, Hammer OR Shuriken=2 OR Blaze=4 OR Sentry=3
      Bash, Grenade=1, Damage=20, Spear=1 OR Shuriken=1 OR Blaze=1 OR Flash=1 OR Sentry=1
    unsafe:
      Damage=20, Hammer
      Damage=10, Damage=40
      Bash, Grenade=1, Shuriken=1 OR Blaze=2 OR Flash=1 OR Sentry=1 OR Damage=10
  conn LowerReach.ArenaArea:
    moki: LowerReach.ArenaBeaten, Glide
    unsafe: LowerReach.ArenaBeaten, Launch  # Launch Swap

region UpperReach:
  moki: Danger=40, Regenerate
  gorlek: Regenerate
  kii: Regenerate
  unsafe: free

anchor UpperReach.BurrowArea at -369, -3917:  # left of the entrance sand wall
  # unsafe paths may be incorrect after moving the anchor
  pickup UpperReach.LifeForceEX:
    moki:
      Burrow, Launch, Bash
    gorlek:
      Launch
      Burrow, Bash, DoubleJump, TripleJump OR Dash OR Glide
      Burrow, DoubleJump, TripleJump, Dash, Glide
    kii:
      Burrow, Bash, DoubleJump OR Dash OR Glide
      Burrow, Bash, Sword
      Burrow, Bash, Sentry=5  # One sentry in order to reach the second crumbling platfom then 2 to reach the lantern and another 2 to get to the EX platform
      Burrow, Sword, Dash, DoubleJump  # "Precise" burrow angle bellow UpperReach.LifeForceEX then full sword combo + movement options
      Burrow, DoubleJump, TripleJump OR Hammer  # precise angle underneath UpperReach.LifeForceEX then land next to the pickup
      Burrow, DoubleJump, Damage=20  # dboost in the spikes under the pickup
      Burrow, DoubleJump, Sentry=1 OR Flash=1  # precise angle underneath UpperReach.LifeForceEX then land next to the pickup
      Burrow, Bash, Grenade=1, Damage=20  # grenade from under the pickup, burrow to reach it then land near the pickup. Damage because of the 2nd sand platform
      Burrow, Dash, Glide  # go to UpperReach.LifeForceShard first
    unsafe:
      Burrow, SwordSJump=2  # Running sjump from under LifeForceEX
      Burrow, SentryJump=1, Glide OR Damage=20  # sjump to enter the burrow section. There is a small safespot in the right spikes below the sand after the bashable plant. Use weapon to stall in the air.
      Burrow, SwordSJump=1, Dash  # Need a precise angle to exit the burrow section under LifeForceEX. Use sword for air stalling.
      Burrow, HammerSJump=1, Dash, Damage=20  # Need a precise angle to exit the burrow section under LifeForceEX. Use sword for air stalling.
      Burrow, Bash, Damage=20, Spear=2 OR Shuriken=2 OR Blaze=2 OR Sentry=2 OR Flash=2
      Burrow, Sword, Sentry=2 OR Flash=2  # Pogo the mantis, before the lantern get a good burrow angle then sentry->sword hover->up slash->sentry to reach the crumbling platform. Same with flash but you have to disable flash during your sword hover so you get a second hop.
      Burrow, DoubleJump, Damage=20  # dboost in the spikes near the mantis to reach the burrow section then precise angle from under UpperReach.LifeForceEX
      Burrow, DoubleJump, Sentry=1 OR Flash=1 OR Shuriken=1  # Precise djump from the frozen muncher. Can make it easier by standing on the right of the muncher first so the left side is a bit higher.
      Burrow, Sword, Damage=20  # Pogo the mantis, precise angle to land into the spikes under UpperReach.LifeForceEX, precise walljump into upslash to land next to the pickup. Blame Wolf who made me realize it was possible
  pickup UpperReach.LifeForceShard:
    moki:
      Burrow, Launch, Bash
    gorlek:
      Launch
      Burrow, Bash, DoubleJump, TripleJump OR Dash OR Glide
      Burrow, DoubleJump, TripleJump, Dash, Glide
    kii:
      Burrow, Bash, DoubleJump OR Dash OR Glide OR Sword OR Hammer
      Burrow, Bash, Sentry=3  # One sentry in order to reach the second crumbling platfom then 2 to reach the lantern
      Burrow, Sword, Dash, DoubleJump  # "Precise" burrow angle bellow UpperReach.LifeForceEX then full sword combo + movement option
      Burrow, DoubleJump, TripleJump OR Hammer  # precise angle underneath UpperReach.LifeForceEX then land next to the pickup, then go to shard
      Burrow, DoubleJump, Damage=20  # dboost in the spikes under the EX pickup, then jump to the Shard
      Burrow, DoubleJump, Sentry=1 OR Flash=1  # precise angle underneath UpperReach.LifeForceEX then land next to the EX pickup, then go to shard
      Burrow, Dash, Glide
    unsafe:
      Burrow, SwordSJump=2  # Running sjump from under LifeForceEX
      Burrow, SentryJump=1, Glide OR Damage=20  # sjump to enter the burrow section. There is a small safespot in the right spikes below the sand after the bashable plant. Use weapon to stall in the air.
      Burrow, SwordSJump=1, Dash  # Need a precise angle to exit the burrow section under LifeForceEX. Use sword for air stalling.
      Burrow, HammerSJump=1, Dash, Damage=20  # Need a precise angle to exit the burrow section under LifeForceEX. Use sword for air stalling.
      Burrow, Bash, Damage=20, Spear=2 OR Shuriken=2 OR Blaze=2 OR Sentry=2 OR Flash=2
      Burrow, Sword, Sentry=2 OR Flash=2  # Pogo the mantis, before the lantern get a good burrow angle then sentry->sword hover->up slash->sentry to reach the crumbling platform. Same with flash but you have to disable flash during your sword hover so you get a second hop.
      Burrow, DoubleJump, Damage=20  # dboost in the spikes near the mantis to reach the burrow section then precise angle from under UpperReach.LifeForceEX
      Burrow, DoubleJump, Sentry=1 OR Flash=1 OR Shuriken=1  # Precise djump from the frozen muncher. Can make it easier by standing on the right of the muncher first so the left side is a bit higher.
      Burrow, Sword, Damage=20  # Pogo the mantis, precise angle to land into the spikes under UpperReach.LifeForceEX, precise walljump into upslash to land next to the pickup. Blame Wolf who made me realize it was possible

  conn LowerReach.BelowTokk:
    moki: Burrow

anchor UpperReach.KeystoneRoom at -256, -3914:  # At the furnace in the four keystone room before Grenade tree
  refill Checkpoint

  # This entire room can be in two mutually exclusive states: Frozen or Thawed.
  # Additionally, you can only change the state if you have access to the furnace.
  # This is important, because you have to avoid writing logic that requires a frozen furnace on its first half and a thawed furnace on its second half.
  # To account for this, anchors in this room have up to three different variants:
  # - Main Variant ("UpperReach.[name]"):
  #     Paths to this anchor have to work with both furnace states! Outgoing connections can use either furnace state.
  # - Frozen Variant ("UpperReach.[name]Frozen):
  #     Paths to this anchor have to use the frozen furnace state! Outgoing connections cannot use the thawed furnace state.
  #     Outgoing anchor connections may only connect to frozen variants, unless they light the furnace, in which case they may connect to thawed variants.
  # - Thawed Variant ("UpperReach.[name]Thawed):
  #     Paths to this anchor have to use the thawed furnace state! Outgoing connections cannot use the frozen furnace state.
  #     Outgoing anchor connections may only connect to frozen variants
  # This would however create countless redundancies, which is why additionally there's a counterpart for each variant:
  # These counterparts may not connect to any other anchors that have variants dependant on the same furnace, unless explicitely to connect into another furnace state.
  # - Main Paths ("UpperReach.[name]Paths"):
  #     All three variants connect to this anchor. Outgoing connections have to work with both furnace states.
  # - Frozen Paths ("UpperReach.[name]FrozenPaths"):
  #     The Main and Frozen variants connect to this anchor. Outgoing connections have to use the frozen furnace state.
  # - Thawed Paths ("UpperReach.[name]ThawedPaths"):
  #     The Main and Thawed variants connect to this anchor. Outgoing connections have to use the thawed furnace state.

  state UpperReach.ThawFurnace:  # mirror of the paths to UpperSoupFrozen, but without the freeze furnace state since that is guaranteed when trying to thaw it
    moki:
      Grenade=1  # this makes grenadebash paths meaningless
      Flap, Bash, DoubleJump OR Launch
    gorlek: Flap, Bash, Sword OR Hammer
    kii: Flap, Bash, Dash OR Glide OR Shuriken=1 OR Sentry=1 OR Flash=1
    unsafe: Flap, Bash, Blaze=1 OR Spear=1
  state UpperReach.FreezeFurnace:  # refreezing the waterfall can be valuable
    moki: Flap

  pickup UpperReach.LowerKS:
    moki:
      UpperReach.ThawFurnace, DoubleJump
      UpperReach.ThawFurnace, Bash, Grenade=1
      UpperReach.ThawFurnace, Water, WaterDash
      Launch
    gorlek:
      UpperReach.ThawFurnace, WaterDash, Damage=20
      UpperReach.ThawFurnace, SentryJump=1
      SentryJump=1, DoubleJump, TripleJump
    kii:
      UpperReach.ThawFurnace, Bash, Dash OR Glide OR Sword OR Hammer OR Shuriken=1 OR Sentry=1 OR Flash=1 OR Blaze=2  # bash the gorlek
      UpperReach.ThawFurnace, Hammer OR Sword  # with sword, pogo the gorlek
    unsafe:
      UpperReach.ThawFurnace, Spear=1
      UpperReach.ThawFurnace, Dash, Shuriken=1 OR Sentry=1 OR Flash=1 OR Blaze=1
      SentryJump=1  # need a decently high one
  pickup UpperReach.SwimEX:  # dirty water paths using the damage advantage over starting from the right
    kii, UpperReach.ThawFurnace:
      Damage=80, WaterDash
      Damage=120
    unsafe, UpperReach.ThawFurnace:
      Damage=40, WaterDash
      Damage=100

  conn Tokk: free
  conn UpperReach.UpperSoup:  # check for redundancies with OutsideTreeRoom and KeystoneSnapPlant
    moki:
      # these paths go through the hidden area below the soup
      Combat=ShieldMiner, Bash, Grenade=1, DoubleJump
      Launch
      # these paths work with both furnace states (even though sometimes through different routes)
      # paths that go to the right if the furnace is lit
      Water, DoubleJump, Grapple
      Water, DoubleJump, Bash, Grenade=1
      DoubleJump, Dash, Glide, Grapple
      # paths that go above if the furnace is lit
      DoubleJump, Bash, Glide
      DoubleJump, Bash, Grapple, Dash
      Bash, Grenade=1, Dash, Glide
    gorlek:
      # these paths go through the hidden area below the soup
      Bash, Grenade=1, DoubleJump OR Sword OR Hammer
      SentryJump=1, DoubleJump
      # these paths work with both furnace states (even though sometimes through different routes)
      # paths that go to the right if the furnace is lit
      DoubleJump, TripleJump OR Grapple
      DoubleJump, Dash, Water OR Glide OR Sword OR Hammer OR Damage=20
      Dash, Grapple, Glide, Combat=ShieldMiner, Sword OR Hammer
      Dash, Grapple, Glide, Bash, Grenade=1 OR Sword OR Hammer
      Water, Dash, Grapple, Combat=ShieldMiner, Sword OR Hammer
      Water, Dash, Grapple, Bash, Sword OR Hammer
      Water, WaterDash, Dash, Grapple, Sword  # go up to get over the enemy
      Water, WaterDash, Dash, Grapple, Glide, Hammer  # go up to get over the enemy
      Damage=20, Dash, Grapple, Combat=ShieldMiner, Sword OR Hammer
      Damage=20, Dash, Grapple, Bash, Sword OR Hammer
      Bash, Grenade=1, Dash, Water OR Damage=20
      Water, Bash, Grenade=1, Damage=20, Glide OR Sword OR Hammer
      # paths that go above if the furnace is lit
      Bash, DoubleJump, Dash OR Sword OR Hammer OR Damage=20
      Bash, Grenade=1, Glide
      Bash, Water, WaterDash, Glide, Sword OR Hammer
      Bash, Water, WaterDash, Grapple, Sword
      Bash, Damage=20, WaterDash, Glide, Sword OR Hammer
      Bash, Damage=20, WaterDash, Grapple, Sword
      Bash, SentryJump=1, Glide
      Bash, SwordSJump=1, Grapple
      Bash, HammerSJump=1, Grapple, Dash
      Bash, HammerSJump=1, Grapple, Damage=20, Sword
    kii:
      # these paths go through the hidden area below the soup
      Bash, Grenade=1, Dash OR Shuriken=1 OR Sentry=1 OR Flash=1 OR Spear=1
      Bash, Grenade=2
      # these paths work with both furnace states (even though sometimes through different routes)
      # paths that go to the right if the furnace is lit
      DoubleJump, Dash OR Sword OR Hammer OR Sentry=4
      Grapple, Dash OR Sword OR Hammer
      Grapple, Glide, Sentry=4
      Grapple, Glide, Sentry=3, Damage=20
      Grapple, Sentry=6
      Water, DoubleJump, Shuriken=1 OR Sentry=1 OR Flash=1 OR Spear=1
      Damage=20, DoubleJump, Shuriken=1 OR Sentry=1 OR Flash=1 OR Spear=1
      Grapple, Sentry=4, Water OR Damage=20
      Grapple, Sentry=3, Damage=20, Water OR Damage=20
      Bash, Grenade=1, Damage=20, Water OR Damage=20
      # paths that go above if the furnace is lit
      Bash, Glide
      Bash, DoubleJump, Shuriken=1 OR Sentry=1 OR Flash=1 OR Spear=1 OR Damage=20
      Bash, WaterDash, Grapple, Shuriken=2, Damage=20, Water OR Damage=20
      Bash, Grapple, Sentry=5
      Bash, Grapple, Damage=20, Shuriken=3
      Bash, Grapple, Damage=40, Shuriken=2
    unsafe:
      SentryJump=1
      DoubleJump, Sword, Hammer  # Pogo the gorlek, wall jump under the hidden passage and djump+hammer upslash. You need to not use any forwards slashes with sword in order to have your hammer upslash available
  conn UpperReach.UpperSoupFrozen:
    moki, UpperReach.FreezeFurnace:
      DoubleJump
      Bash, Grenade=1
    gorlek: UpperReach.FreezeFurnace, Sword OR Hammer
    kii: UpperReach.FreezeFurnace, Dash OR Glide OR Shuriken=1 OR Sentry=1 OR Flash=1
    unsafe: UpperReach.FreezeFurnace, Blaze=1 OR Spear=1
  conn UpperReach.UpperSoupThawed:
    unsafe, UpperReach.ThawFurnace:
      WaterDash, Sword, Water OR Damage=20
      WaterDash, Hammer, Water OR Damage=20
      WaterDash, Dash, Water OR Damage=20  # dive launch
  conn UpperReach.OutsideTreeRoom:  # when changing or adding paths, keep in mind that there are derived paths to UpperSoup
    # The floating platform in the water only spawns if you reload from menu nearby.
    moki, UpperReach.ThawFurnace:
      Water, Combat=ShieldMiner OR DoubleJump OR Bash
      DoubleJump, Dash, Glide
    gorlek, UpperReach.ThawFurnace:
      Water, WaterDash, Glide OR Sword  # go up to get over the enemy
      Damage=20, WaterDash, Combat=ShieldMiner OR DoubleJump OR Bash
      DoubleJump, TripleJump OR Damage=20
      DoubleJump, Dash, Sword OR Hammer
      Combat=ShieldMiner, Damage=20, Dash OR Glide OR Sword OR Hammer
      Bash, Damage=20, Dash OR Glide OR Sword OR Hammer
      Grapple, DoubleJump
      Grapple, Dash, Glide, Combat=ShieldMiner OR Bash
      Grapple, Damage=20, Combat=ShieldMiner OR Bash
    kii, UpperReach.ThawFurnace:
      Water OR Damage=20
      DoubleJump, Dash OR Glide OR Sword OR Hammer OR Sentry=3
      Dash, Sword OR Hammer
      Grapple, Dash OR Glide OR Sword OR Hammer OR Sentry=2
    unsafe, UpperReach.ThawFurnace:
      DoubleJump OR Dash OR Sword OR Hammer OR Glide OR Grapple OR Shuriken=1 OR Sentry=1 OR Flash=1 OR Spear=1  # QTM near the waterfall to make a floating platform appear
  conn UpperReach.KeystoneSnapPlant:  # when changing or adding paths, keep in mind that there are derived paths to UpperSoup
    gorlek: Launch
    kii: Bash, DoubleJump, TripleJump
  conn UpperReach.KeystoneSnapPlantThawed:
    moki, UpperReach.ThawFurnace:
      Bash, DoubleJump, Grapple OR Glide
      Bash, Water, WaterDash, Dash, Glide
      Bash, Grenade=1, Dash, Glide
      Bash, Launch
    gorlek, UpperReach.ThawFurnace:
      Bash, DoubleJump
      Bash, WaterDash, Glide, Water OR Damage=20
      Bash, Water, WaterDash, Grapple, Dash OR Sword OR Damage=20
      Bash, Damage=20, WaterDash, Grapple, Dash OR Sword
      Bash, Grenade=1, Glide
      Bash, Grenade=1, Grapple, Dash OR Sword OR Damage=20
      Bash, SentryJump=1, Glide
      Bash, SwordSJump=1, Grapple
      Bash, HammerSJump=1, Grapple, Dash OR Damage=20
    kii, UpperReach.ThawFurnace:
      Bash, Glide  # Bash the gorlek to reach the plant
      Bash, WaterDash, Grapple, Water OR Damage=20
      Bash, Grapple, Dash OR Sword OR Hammer OR Shuriken=2 OR Sentry=2 OR Flash=2
      Bash, Grapple, Damage=20, Shuriken=1 OR Sentry=1 OR Flash=1 OR Blaze=2
    unsafe, UpperReach.ThawFurnace:
      Sword, Damage=20
  conn LowerReach.BelowTokk: free

# checkpoint at -369, -3917
# checkpoint at -216, -3895

anchor UpperReach.KeystoneSnapPlant at -231, -3865:  # At the snap plant with MiddleLeftKS in its mouth
  conn UpperReach.KeystoneSnapPlantPaths: free
  conn UpperReach.KeystoneSnapPlantThawedPaths:
    moki: UpperReach.ThawFurnace
  conn UpperReach.UpperSoup:  # mirrored in thawed variant
    moki:
      Glide OR Launch
      DoubleJump, Dash
    gorlek:
      Sword
      DoubleJump, TripleJump OR Hammer OR Damage=20
      Dash, Hammer OR Damage=20
    kii:
      DoubleJump, Shuriken=1 OR Sentry=1 OR Flash=1 OR Spear=1
      Dash, Shuriken=1 OR Sentry=1 OR Flash=1 OR Blaze=1 OR Spear=1
      Hammer, Shuriken=1 OR Sentry=1 OR Flash=1 OR Damage=20
      Sentry=3
      Damage=20, Shuriken=1 OR Sentry=2
    unsafe:
      Damage=40

anchor UpperReach.KeystoneSnapPlantThawed at -231, -3865:
  conn UpperReach.KeystoneSnapPlantPaths: free
  conn UpperReach.KeystoneSnapPlantThawedPaths: free
  conn UpperReach.UpperSoupThawed:  # mirrored in main variant
    moki:
      Glide OR Launch
      DoubleJump, Dash
    gorlek:
      Sword
      DoubleJump, TripleJump OR Hammer OR Damage=20
      Dash, Hammer OR Damage=20
    kii:
      DoubleJump, Shuriken=1 OR Sentry=1 OR Flash=1 OR Spear=1
      Dash, Shuriken=1 OR Sentry=1 OR Flash=1 OR Blaze=1 OR Spear=1
      Hammer, Shuriken=1 OR Sentry=1 OR Flash=1 OR Damage=20
      Sentry=3
      Damage=20, Shuriken=1 OR Sentry=2
    unsafe:
      Damage=40

anchor UpperReach.KeystoneSnapPlantPaths at -231, -3865:
  pickup UpperReach.MiddleLeftKS: free
  pickup UpperReach.LowerKS:
    gorlek: DoubleJump, TripleJump
    kii: DoubleJump
    unsafe: Sword

  conn UpperReach.KeystoneRoom:  # check for redundancies with UpperSoup
    moki: DoubleJump OR Dash
    gorlek: Hammer OR Damage=20
    kii: Shuriken=1 OR Sentry=1 OR Flash=1 OR Blaze=1 OR Spear=1

anchor UpperReach.KeystoneSnapPlantThawedPaths at -231, -3865:
  pickup UpperReach.LowerKS:
    moki: Glide
    gorlek:
      Sword
      Dash, Bash OR Grapple OR Damage=10
      Hammer, Bash OR Grapple OR Damage=10
      Dash, Hammer
      Damage=20, Grapple
    kii: Dash OR Hammer OR Shuriken=1 OR Sentry=1 OR Flash=1 OR Blaze=2 OR Damage=20
    unsafe: free

anchor UpperReach.UpperSoup at -215, -3877:  # At the soup
  conn UpperReach.UpperSoupPaths: free
  conn UpperReach.UpperSoupFrozenPaths:
    moki: UpperReach.FreezeFurnace
  conn UpperReach.UpperSoupThawedPaths:
    moki: UpperReach.ThawFurnace

anchor UpperReach.UpperSoupFrozen at -215, -3877:
  conn UpperReach.UpperSoupPaths: free
  conn UpperReach.UpperSoupFrozenPaths: free

anchor UpperReach.UpperSoupThawed at -215, -3877:
  conn UpperReach.UpperSoupPaths: free
  conn UpperReach.UpperSoupThawedPaths: free

anchor UpperReach.UpperSoupPaths at -215, -3877:
  refill Checkpoint

  pickup UpperReach.SoupOre: free
  pickup UpperReach.LowerKS:  # check for redundancies with KeystoneSnapPlant
    gorlek: DoubleJump, TripleJump, Glide
    kii:
      DoubleJump, TripleJump
      Flap, Bash  # Use the soup projectile. Bash the gorlek first so you get enough height from it.
      Glide, DoubleJump, Hammer OR Sentry=1 OR Flash=1 OR Shuriken=1
    unsafe:
      DoubleJump, Dash OR Hammer OR Sentry=1
      Sword, Damage=20, Damage=20  # go through the mortar room
  pickup UpperReach.UpperKS:
    moki:
      DoubleJump, Bash
      Launch
    gorlek: Bash
    unsafe: SwordSJump=1, Damage=20, DoubleJump OR Hammer  # dboost in the spike at the right of the enemy and sjump from here
  pickup UpperReach.SwingPoleEX:
    moki:
      DoubleJump
      Bash, Grenade=1
      Launch
    gorlek:
      Bash OR Hammer
      SentryJump=1
    kii: Spear=1
    unsafe:  # Since the cooled state solves by itself, all paths can use the heated state implicitely without any risk of softlocking
      Sword
      Damage=20
      # Dash, Sword, Damage=10  # upslash+dash in the icy part of the pole

  conn UpperReach.KeystoneRoom: free
  conn UpperReach.KeystoneSnapPlant:
    moki: Launch, DoubleJump OR Dash OR Glide
    gorlek: Damage=20, DoubleJump, TripleJump
    kii:
      Damage=20, DoubleJump, Dash OR Sword OR Hammer OR Sentry=2
      Damage=40, DoubleJump OR Dash
      Dash, Hammer, Damage=20
      Dash, Sword, Damage=40
    unsafe:
      DoubleJump, TripleJump
      DoubleJump, Damage=20, Sentry=1 OR Flash=1 OR Shuriken=1
      SwordSJump=1, Damage=20  # start at the soup, need to weapon stall to land further left on the spikes
      Damage=20, Grenade=1, Sword OR Hammer OR DoubleJump OR Dash OR Glide  # GrenadeJump=1 start at the soup, need to land further left on the spikes

anchor UpperReach.UpperSoupFrozenPaths at -215, -3877:
  refill Checkpoint

  pickup UpperReach.UpperKS:
    unsafe: SwordSJump=1, Damage=20  # dboost in the spike at the right of the enemy and sjump from here
  pickup UpperReach.SwingPoleEX:
    gorlek: Dash OR Sword
    kii: Glide OR Sentry=1 OR Flash=1 OR Shuriken=1
    unsafe: free

  conn UpperReach.UpperSoupThawedPaths:  # light the furnace without dropping down
    unsafe:
      Grenade=1
      Flap, Bash

anchor UpperReach.UpperSoupThawedPaths at -215, -3877:
  refill Checkpoint

  pickup UpperReach.LowerKS:
    moki: Glide
    gorlek:
      Sword
      Dash, Hammer
    kii: Dash OR Sentry=2 OR Blaze=4
    unsafe: Damage=20, Sentry=1 OR Flash=1 OR Shuriken=1 OR Blaze=2
  pickup UpperReach.MiddleRightKS:
    moki:
      DoubleJump
      Bash, Grenade=1
      Launch
    gorlek:
      Bash OR Hammer
      SentryJump=1
    kii: Spear=1
    unsafe:
      Sword
      Damage=20
      # Dash, Sword, Damage=10  # upslash+dash in the icy part of the pole

  conn UpperReach.OutsideTreeRoom: free

anchor UpperReach.OutsideTreeRoom at -169, -3911:  # In front of the keystone door
  refill Checkpoint
  refill Energy=3:
    moki, UpperReach.ThawFurnace, BreakCrystal:
      Water, Grapple, DoubleJump OR Dash OR Glide
      Launch
    gorlek, UpperReach.ThawFurnace:
      BreakCrystal, Grapple, DoubleJump OR Dash
      BreakCrystal, DoubleJump, TripleJump OR Dash
      Water, BreakCrystal, Bow OR Spear
      Water, Grapple, BreakCrystal, Sword OR Hammer
    kii, UpperReach.ThawFurnace:
      Water, BreakCrystal, Grenade

  state UpperReach.KeystoneDoor:
    moki: Keystone=4

  pickup UpperReach.SwimEX:
    moki: UpperReach.ThawFurnace, Water

  conn UpperReach.UpperSoup:
    moki, UpperReach.ThawFurnace:
      Grapple, DoubleJump
      Bash, Grenade=1, DoubleJump
    gorlek, UpperReach.ThawFurnace:
      Grapple, Dash
      DoubleJump, TripleJump OR Dash
      Bash, Grenade=1, Dash
      Bash, Grenade=1, Damage=20, Glide OR Sword OR Hammer
    kii, UpperReach.ThawFurnace:
      DoubleJump, Sword OR Hammer OR Shuriken=1 OR Sentry=1 OR Flash=1 OR Spear=1
      Grapple, Sword OR Hammer OR Sentry=4
      Grapple, Sentry=3, Damage=20
      Bash, Grenade=1, Sword OR Hammer OR Shuriken=1 OR Sentry=1 OR Flash=1 OR Damage=20
    unsafe: UpperReach.ThawFurnace, DoubleJump, Glide
  conn UpperReach.TreeRoomLedge:
    moki: UpperReach.KeystoneDoor
  # backwards connection can't get through the Icefall

anchor UpperReach.TreeRoomLedge at -136, -3911:  # On the ledge to the left and above the tree
  state UpperReach.KeystoneDoor:
    moki: Keystone=4

  pickup UpperReach.TreeOre:
    moki:
      Bash, Grenade=1, DoubleJump, Dash OR Glide
      Bash, Grenade=1, Dash, Glide
      Launch, DoubleJump OR Dash OR Glide
    gorlek:
      Bash, Grenade=1, Glide
      Bash, Grenade=1, DoubleJump, Sword OR Hammer
      Bash, Grenade=1, Dash, Sword OR Hammer
      Launch, Sword OR Hammer
      Launch, Bash, Grenade=1
      SentryJump=1, DoubleJump, Dash OR Glide
    kii:
      Bash, Grenade=1, Dash OR Sword OR Sentry=3
      Bash, Grenade=1, Hammer, Shuriken=1 OR Sentry=1 OR Flash=1
    unsafe:
      Bash, Grenade=1, Hammer
      SentryJump=1, DoubleJump OR Dash OR Glide
      Launch

  conn UpperReach.TreeRoom: free
  # backwards connection can't get through the Icefall

anchor UpperReach.TreeRoom at -107, -3933:  # At the tree
  refill Checkpoint:  # the hut door saves
    unsafe: free
  refill Energy=4:  # fast respawning crystal
    moki: BreakCrystal

  quest UpperReach.SpringSeed:
    moki: Grenade=1
    gorlek: SentryBurn=1  # Use sentry to light the lantern

  pickup UpperReach.LightBurstTree: free
  pickup UpperReach.WellEX: free
  pickup UpperReach.HiddenEX:
    moki: Grenade=1
    gorlek: SentryBurn=1  # Use sentry to melt the ice
  pickup UpperReach.TreeOre:
    gorlek: Bash, Grenade=1, DoubleJump, TripleJump
    kii:
      Bash, Grenade=1, DoubleJump
      DoubleJump, TripleJump, Dash OR Glide OR Sword OR Hammer OR Sentry=2  # Climb the right wall

  conn UpperReach.TreeRoomLedge:
    moki:
      Bash, Grenade=3
      Launch
    gorlek:
      Bash, Grenade=1, DoubleJump, TripleJump
      SentryJump=1, Grenade=2
      SentryJump=2, SentryBurn=2
    kii:
      DoubleJump, TripleJump
      Bash, Grenade=2, DoubleJump  # go up to the ore
      Bash, Grenade=1, DoubleJump, Dash OR Glide OR Sword  # go up to the ore
      Bash, Grenade=1, DoubleJump, Hammer, Shuriken=1 OR Sentry=1 OR Flash=1  # go up to the ore

region UpperDepths:
  moki: Danger=40, Regenerate
  gorlek: Regenerate
  kii: Regenerate
  unsafe: free

anchor UpperDepths.Entry at 161, -4340:  # The little standable ground below the entrance
  pickup UpperDepths.EntrySpikesEX:
    moki: Glide
    gorlek: Damage=10
    unsafe: free

  conn UpperDepths.FirstFirefly:
    moki:
      Glide, Combat=2xBombSlug+2xBat+SneezeSlug
      Glide, Combat=2xBombSlug, Bash
    gorlek:
      Glide, Combat=Bat OR Bash
      Combat=2xBombSlug, Damage=30, Bash, DoubleJump OR Dash  # Lots of possibilities here but Bash is the most reliable way to avoid too much damage
  conn EastHollow.AboveDepths:
    moki: EastHollow.DepthsOpen, Glide
    gorlek, EastHollow.DepthsOpen:
      Launch, DoubleJump OR Damage=10
      SentryJump=1, Launch
    unsafe, EastHollow.DepthsOpen:
      Launch
      Bash, Grenade=1, DoubleJump, TripleJump
      Bash, Grenade=2, DoubleJump  # wall jump on the right wall, go to the safe spot in the spikes, grenade bash again from here
      SentryJump=2, DoubleJump  # same as above

# checkpoint at 147, -4392

anchor UpperDepths.FirstFirefly at 211, -4391:  # Where the Voice dialogue plays
  refill Checkpoint

  pickup UpperDepths.EntryRoofEX:
    moki:
      Bash, DoubleJump OR Dash
      Grapple, DoubleJump, Dash
      Launch
    gorlek:
      Bash, Grenade=1
      Grapple, DoubleJump, TripleJump OR Glide
      SentryJump=1, Combat=Bat, DoubleJump OR Dash
    unsafe:
      Bash
      SentryJump=1, Combat=Bat, Glide, Damage=30
  pickup UpperDepths.EntryOre:
    moki:
      Combat=Bat, Grapple, DoubleJump
      Bash, DoubleJump OR Grapple
      Launch
    gorlek:
      Grapple, DoubleJump
      Bash OR SentryJump=1
    unsafe:
      DoubleJump, TripleJump
      Hammer, DoubleJump
      Grenade=1
      DoubleJump, Shuriken, Sword, Deflector
  pickup UpperDepths.LeftEntryKS:  # paths breaking the firefly egg; others can go from the anchor below
    moki:
      BreakWall=1, Combat=Spiderling, Grapple, DoubleJump OR Dash OR Glide
      BreakWall=1, Bash, Grapple, DoubleJump OR Dash OR Glide
      BreakWall=1, Launch
      Bow=1, Combat=Spiderling OR DoubleJump OR Bash OR Launch
      Spear=1, Combat=Spiderling OR DoubleJump OR Bash OR Launch
    gorlek:
      BreakWall=1, Grapple
      BreakWall=1, DoubleJump, TripleJump OR Dash OR Glide  # Glide happens to automatically line up with the safe spot, Sword doesn't
      Bow=1 OR Spear=1  # break the firefly egg from a distance
      SwordSJump=1, DoubleJump OR Dash OR Glide  # Go as close to spikes as possible, do SentryJup and the Sword hower + the skill you have
    unsafe: Bash  # make friends with the spiderling
  # a higher difficulty can put paths directly to swimec using the firefly egg here

  conn UpperDepths.Entry:
    moki:
      Glide, Combat=2xBombSlug+2xBat+SneezeSlug
      Glide, Combat=2xBombSlug, Bash
    gorlek:
      Glide, Bash, Combat=BombSlug OR Damage=10
      Glide, Combat=BombSlug+Bat
      Glide, Combat=Bat, Damage=10
      Launch, DoubleJump, TripleJump, Dash, Bash, Damage=30
    unsafe: Glide
  conn UpperDepths.FirstKSRoom: free

anchor UpperDepths.FirstKSRoom at 223, -4420:  # Below the first firefly egg
  refill Checkpoint:  # this checkpoint is easy to walk past
    unsafe: free
  refill Energy=3:  # this crystal is in the darkness
    unsafe: BreakCrystal

  pickup UpperDepths.LeftEntryKS:
    moki: DepthsLight, Combat=Spiderling OR DoubleJump OR Bash OR Launch
    gorlek: DepthsLight
  pickup UpperDepths.SwimEC:
    moki: DepthsLight, Water, Combat=Spiderling OR DoubleJump OR Bash OR Launch
    gorlek:
      DepthsLight, Water
      DepthsLight, ShurikenBreak=20, DoubleJump OR Dash OR Bash OR Glide OR Sword OR Hammer OR Damage=30

  conn UpperDepths.FirstFirefly:
    moki:
      Grapple, DoubleJump, Combat=Spiderling+WeakSlug OR Bash
      Launch, DoubleJump OR Grapple
    gorlek:
      Grapple, Combat=WeakSlug, DoubleJump OR Damage=30
      Grapple, Bash, DoubleJump OR Damage=30
      SentryJump=1, DoubleJump, Damage=30, Combat=2xSpiderling OR Bash
      Bash, Grenade=1, DoubleJump, Damage=30  # Possible without dmg if you go and jump from the left wall for additional height
      Launch
  conn UpperDepths.KeydoorLedge:
    moki:
      DoubleJump, Grapple
      Bash, Grenade=1, DoubleJump OR Dash OR Glide OR Grapple
      Launch
    gorlek:
      Grapple, Dash OR Glide OR Sword
      DoubleJump, TripleJump, Dash OR Glide OR Sword
      Bash, Grenade=1
      SwordSJump=1
      HammerSJump=1, DoubleJump OR Dash OR Glide OR Grapple
  conn UpperDepths.RightKeystonePath:
    gorlek:
      Bash, Grenade=1, DoubleJump OR Dash OR Glide
      Glide, DoubleJump OR Dash

# checkpoint at 136, -4425
# checkpoint at 297, -4376

anchor UpperDepths.KeydoorLedge at 285, -4407:  # In front of the entry keystone door
  refill Checkpoint:
    moki: UpperDepths.EntryKeystoneDoor

  state UpperDepths.LightPuzzle:  # breaking the corruption blocking the light
    moki, UpperDepths.EntryKeystoneDoor, BreakWall=16, BreakWall=16:
      DoubleJump, Bash, Grapple
      Bash, Launch
    gorlek, UpperDepths.EntryKeystoneDoor, BreakWall=16, BreakWall=16:
      DoubleJump, Grapple, Combat=Spiderling+SneezeSlug
      Bash, DoubleJump, TripleJump
      Bash, DoubleJump, Damage=30, Dash OR Glide OR Sword
      Bash, Grenade=2, Combat=Spiderling+SneezeSlug, DoubleJump OR Dash
      Launch, DoubleJump OR Dash OR Glide OR Sword
  state UpperDepths.EntryKeystoneDoor:
    moki: Keystone=2

  conn UpperDepths.FirstKSRoom:
    moki: DoubleJump OR Dash OR Grapple OR Glide OR Launch
    gorlek: Sword OR Hammer OR Damage=30
    unsafe: free
  conn UpperDepths.RightKeystonePath:
    moki:
      Grapple, DoubleJump OR Dash
      Glide OR Launch
    gorlek:
      DoubleJump, TripleJump OR Dash OR Sword OR Hammer  # With Hammer first do howering, then press DoubleJump
      Grapple, Sword
  conn UpperDepths.BelowHive:
    moki, UpperDepths.EntryKeystoneDoor, UpperDepths.LightPuzzle OR DepthsLight:
      Bash, DoubleJump, Grapple
      Bash, Grenade=1, DoubleJump OR Dash OR Glide OR Grapple
      Launch
    gorlek, UpperDepths.EntryKeystoneDoor:
      UpperDepths.LightPuzzle OR DepthsLight:
        DoubleJump, Grapple
        Bash, Grenade=1, DoubleJump OR Dash OR Glide OR Grapple
        Launch

anchor UpperDepths.RightKeystonePath at 305, -4426:  # at the ledge below the entry keydoor, going towards the keystone
  refill Checkpoint

  pickup UpperDepths.RightEntryKS:
    moki:
      Grapple, DoubleJump
      Launch
    gorlek:
      Grapple
      DoubleJump, TripleJump
      DepthsLight, DoubleJump OR Dash OR Glide OR Sword  # use the poles hanging from the ceiling
      DepthsLight, Bash, Grenade=1
      DepthsLight, SentryJump=1

  conn UpperDepths.FirstKSRoom:
    moki:
      Grapple, DoubleJump
      Launch, DoubleJump OR Dash OR Glide
    gorlek:
      Grapple, Dash OR Damage=30
      Grapple, SentryJump=1
      Launch

anchor UpperDepths.BelowHive at 422, -4402:  # Below the Hive, on top of the tunnel leading downwards
  refill Checkpoint
  refill Full:  # use the teleporter (mirror of connecting to the teleporter and then back here)
    moki:
      BreakWall=1, Grapple, Bow OR Spear
      BreakWall=1, Launch
      DepthsLight, Grapple OR Launch
      DepthsLight, Bash, Grenade=1
    gorlek:
      Grapple, BreakWall=1, Bow OR Spear OR Shuriken OR Grenade
      DoubleJump, TripleJump, BreakWall=1, Bow OR Spear OR Shuriken OR Grenade
      SentryJump=1, Grapple  # use the weapon to break the firefly egg
      SentryJump=1, DoubleJump, TripleJump  # use the weapon to break the firefly egg
      DepthsLight, Damage=30, DoubleJump OR Dash
      DepthsLight, SentryJump=1
  refill Energy=3:
    moki: BreakCrystal, DoubleJump OR Launch

  state UpperDepths.EntryKeystoneDoor:  # mirror of connections to keydoor ledge
    moki: Keystone=2, DepthsLight, DoubleJump OR Dash OR Glide OR Launch
    gorlek, Keystone=2:
      DepthsLight, Sword OR Hammer OR Damage=30
      Dash, Launch

  quest UpperDepths.LightcatcherSeed:
    gorlek: ShurikenBreak=20, DepthsLight, DoubleJump OR Dash OR Glide OR Sword

  pickup UpperDepths.HiveEX:
    moki: Bash OR Launch  # bash makes paths destroying the hive redundant in moki
    gorlek:
      Combat=Nest, Grapple, DoubleJump  # use sword or hammer from combat to hover
      Combat=Nest, SentryJump=1

  conn UpperDepths.KeydoorLedge:  # solving the light puzzle can't meaningfully softlock this since it means you can already access the other side
    moki: UpperDepths.EntryKeystoneDoor, DepthsLight, DoubleJump OR Dash OR Glide OR Launch
    gorlek, UpperDepths.EntryKeystoneDoor:
      DepthsLight, Sword OR Hammer OR Damage=30
      Dash, Launch
  conn UpperDepths.Teleporter:
    moki:
      Grapple OR Launch
      DepthsLight, Bash, Grenade=1
    gorlek:
      DoubleJump, TripleJump
      DepthsLight, Damage=30, DoubleJump OR Dash
      DepthsLight, SentryJump=1
  conn UpperDepths.Central:  # paths using the firefly have to go from the teleporter
    moki: DepthsLight, DoubleJump OR Dash OR Glide OR Launch  # a bit scary...
    gorlek: DepthsLight
  conn UpperDepths.LowerConnection:
    moki: DepthsLight  # a bit scary...
  # so far, all connections to morapath going past the seed would be redundant with going to the teleporter first

# checkpoint at 529, -4399

anchor UpperDepths.Teleporter at 513, -4361:  # The spirit well
  refill Full
  
  state NonGladesTeleporter: free

  pickup UpperDepths.TeleporterEX: free  # just a few steps away in the darkness

  conn Teleporters: free
  conn UpperDepths.BelowHive:
    moki:
      BreakWall=1, Bow OR Spear
      BreakWall=1, Launch
      DepthsLight
    gorlek:
      BreakWall=1, Shuriken OR Grenade
      SentryJump=1  # use the weapon to break the firefly egg
      Dash, Damage=30 OR Launch  # spam and land in the spikes or catch with launch
  conn UpperDepths.Central:  # paths using depthslight already solve connection through the midway anchor
    moki:
      BreakWall=1, Bow, DoubleJump OR Dash OR Glide OR Launch  # a bit scary...
      BreakWall=1, Spear, DoubleJump OR Dash OR Glide OR Launch  # a bit scary...
      BreakWall=1, Launch
    gorlek:
      BreakWall=1, Bow OR Spear OR Shuriken OR Grenade
      SentryJump=1  # use the weapon to break the firefly egg
  conn UpperDepths.OutsideMoraFight:
    gorlek: ShurikenBreak=20

anchor UpperDepths.Central at 464, -4484:  # The firefly egg to the right of the second keystone door
  refill Checkpoint
  refill Energy=3:  # in the dark above
    unsafe: BreakCrystal, Launch

  state UpperDepths.CentralKeystoneDoor:
    moki: Keystone=2

  conn UpperDepths.SecondKSRoom:
    moki:
      Combat=2xSpiderling, BreakWall=1  # combat will provide a weapon, depthslight would be redundant here
      Bash, DepthsLight OR BreakWall=1
    gorlek: free  # don't look behind oriLurk
  conn UpperDepths.LowerConnection:
    moki: UpperDepths.CentralKeystoneDoor
  conn UpperDepths.BelowHive:
    moki: DepthsLight, Launch
    gorlek:
      DepthsLight, Bash, Grenade=1, DoubleJump, TripleJump OR Damage=10
      DepthsLight, SentryJump=1, DoubleJump, TripleJump, Damage=10

anchor UpperDepths.SecondKSRoom at 542, -4467:  # The egg of the firefly circling through the keystone room
  refill Checkpoint
  refill Energy=4:
    moki: BreakCrystal
  # a great number of energy crystals on the way through the dark have not been considered (they would probably even out since more anchors would also increase the flash cost)

  pickup UpperDepths.RightHealthKS:
    moki: BreakWall=1 OR DepthsLight
    gorlek: free
  pickup UpperDepths.LeftHealthKS:
    moki:
      BreakWall=1, DoubleJump, Dash OR Glide
      DepthsLight, DoubleJump, Dash OR Glide
      DepthsLight, DoubleJump, Bash, Grenade=1
      Launch, BreakWall=1 OR DepthsLight
    gorlek:
      DoubleJump, TripleJump, BreakWall=1 OR DepthsLight
      Dash, Glide, BreakWall=1 OR DepthsLight
      Sword, DoubleJump OR Dash  # break the firefly egg and hover
      DepthsLight, Bash, Grenade=1
      DepthsLight, SentryJump=1
      Launch
  pickup UpperDepths.KeystoneHC:
    moki:
      BreakWall=1, DoubleJump, Dash, Glide
      DepthsLight, DoubleJump, Dash OR Glide
      Launch, BreakWall=1 OR DepthsLight
    gorlek:
      BreakWall=1, DoubleJump, TripleJump OR Dash OR Glide
      DepthsLight, DoubleJump, TripleJump
      Dash, Launch
    unsafe:
      DepthsLight, DoubleJump, Sword
  pickup UpperDepths.BossPathEX:  # saved for later to know redundancies with the new anchor
    moki:
      DepthsLight, DoubleJump, Dash
      DepthsLight, DoubleJump, Bash, Grenade=1
      DepthsLight, Launch
    gorlek:
      DepthsLight, SentryJump=1, DoubleJump
      Launch
    unsafe:
      DepthsLight, DoubleJump, Sword

  conn UpperDepths.Central:
    moki:
      Combat=Spiderling, DepthsLight OR BreakWall=1
      Bash, DepthsLight OR BreakWall=1
    gorlek: DepthsLight OR BreakWall=1 OR Dash OR Bash OR Glide OR Launch OR Sword OR Hammer OR Damage=10  # with DoubleJump it's still quite easy to take damage
  conn UpperDepths.MoraPath:
    moki:
      DepthsLight, DoubleJump, Grapple, Dash OR Glide
      DepthsLight, Launch
    gorlek:
      DepthsLight, DoubleJump
      DepthsLight, Dash, Damage=30
      DepthsLight, Bash, Grenade=1, Damage=30, Glide OR Sword
      DepthsLight, Bash, Grenade=2

anchor UpperDepths.MoraPath at 572, -4431:  # At the safe light during the dark path towards Mora
  refill Checkpoint
  refill Energy=3:
    moki: BreakCrystal

  quest UpperDepths.LightcatcherSeed:
    moki:
      DepthsLight, Grapple, DoubleJump, Dash
      DepthsLight, Combat=2xSpiderling, DoubleJump, Dash, Bash, Grenade=1  # clear the floor to bashgrenade
      DepthsLight, Launch
    gorlek:
      DepthsLight, Bash, DoubleJump OR Dash OR Glide OR Sword OR Damage=30
      DepthsLight, Combat=3xSpiderling, Grapple, DoubleJump OR Dash OR Glide OR Sword OR Damage=30
      DepthsLight, SwordSJump=1  # kill the spiderlings with the weapon
      DepthsLight, HammerSJump=1, DoubleJump OR Dash OR Glide OR Damage=30  # kill the spiderlings with the weapon
      DoubleJump, Dash, Bash, Grapple
      Launch

  conn UpperDepths.OutsideMoraFight:
    moki:
      DepthsLight, Grapple, DoubleJump, Dash OR Glide
      DepthsLight, Grapple, DoubleJump, Bash, Grenade=1
      DepthsLight, Launch
    gorlek:
      DepthsLight, Grapple, Dash, Damage=30, Glide OR Sword
      DepthsLight, DoubleJump, TripleJump
      DepthsLight, Grapple, Bash, Grenade=1, Dash OR Glide OR Sword
      DepthsLight, Bash, Grenade=2, DoubleJump OR Dash OR Glide OR Sword
      DepthsLight, Bash, Grenade=3
      DepthsLight, Grapple, SwordSJump=1
      DepthsLight, Grapple, HammerSJump=1, DoubleJump OR Dash OR Glide
      DepthsLight, SwordSJump=2
      DepthsLight, HammerSJump=2, DoubleJump OR Dash OR Glide
      DepthsLight, SentryJump=3
      Launch, DoubleJump OR Dash OR Glide
  conn UpperDepths.SecondKSRoom:
    moki: DepthsLight
  conn UpperDepths.BelowHive:  # many paths would be redundant with going to the teleporter
    gorlek, BreakWall=20:
      DepthsLight, Bash, Grapple, DoubleJump OR Dash OR Glide OR Sword OR Damage=30
      DepthsLight, Bash, Grenade=1, DoubleJump OR Dash OR Glide OR Sword OR Damage=30
      DepthsLight, Bash, SwordSJump=1
      DepthsLight, Bash, HammerSJump=1, DoubleJump OR Dash OR Glide OR Damage=30
      DepthsLight, Combat=3xSpiderling, Grapple, DoubleJump OR Dash OR Glide OR Sword OR Damage=30
      DepthsLight, SentryJump=1, Grapple, Glide OR Damage=30  # kill the spiderlings with the weapon
      DepthsLight, SentryJump=2, Glide OR Damage=30  # kill the spiderlings with the weapon
  # going to the keydoor should always be easier through the bottom path (keystone room) than going past the seed

anchor UpperDepths.OutsideMoraFight at 595, -4376:  # Directly left of Mora's lair
  refill Checkpoint

  conn MoraFight: free
  conn UpperDepths.Teleporter:
    moki, BreakWall=20:
      DoubleJump OR Launch
      Bash, Grenade=1
    gorlek: BreakWall=20, Dash OR Sword OR HammerSJump=1
    unsafe: BreakWall=20, Glide
  conn UpperDepths.MoraPath:
    moki: DepthsLight, DoubleJump OR Dash OR Glide
    gorlek: free

anchor MoraFight at 674, -4385:
  refill Full

  quest UpperDepths.ForestsEyes:
    moki: Boss=330, Regenerate, Damage=85, Flash, Bash, Grapple, DoubleJump OR Dash OR Launch
    unsafe: Boss=330, Flash, Bash, Grapple, DoubleJump OR Dash OR Launch

anchor UpperDepths.LowerConnection at 423, -4475:  # The firefly egg to the left of the second keystone door
  refill Checkpoint
  # energy crystal on the way to the trial not considered

  state UpperDepths.CentralKeystoneDoor:
    moki: Keystone=2

  pickup LowerDepths.BelowDoorOre:
    moki: DepthsLight  # It's hidden in a dark area, not hard to reach.
    gorlek: free  # the ore is a light source, lots of time to teleport out
  pickup LowerDepths.LeftEX:
    moki:
      Glide, BreakWall=1 OR DepthsLight
      Launch, BreakWall=1 OR DepthsLight
      DoubleJump, Dash, BreakWall=1 OR DepthsLight
    gorlek:
      Sword  # break the firefly egg and hover
      Hammer, DoubleJump OR Damage=30  # break the firefly egg and hover
      Dash, BreakWall=1 OR DepthsLight
      BreakWall=1, DoubleJump OR Damage=30
      DepthsLight, DoubleJump OR Damage=30

  conn UpperDepths.BelowHive:
    moki:
      DoubleJump, Grapple, BreakWall=1 OR DepthsLight
      Launch, BreakWall=1 OR DepthsLight
      DepthsLight, Bash, Grenade=2, DoubleJump
    gorlek:
      DepthsLight, Grapple, Bash, Grenade=1, Damage=10
      DepthsLight, Bash, Grenade=2, Damage=10, Dash OR Glide
      DepthsLight, Bash, Grenade=3, Damage=10
      DepthsLight, Grapple, SentryJump=1, Damage=10
      DepthsLight, SentryJump=2, DoubleJump
      DepthsLight, SentryJump=2, Damage=10, Dash OR Glide
      DepthsLight, SentryJump=3, Damage=10
      BreakWall=1, DoubleJump, TripleJump
      BreakWall=1, SentryJump=4
      SentryJump=1, DoubleJump, DepthsLight OR BreakWall=1
  conn UpperDepths.Central:
    moki: UpperDepths.CentralKeystoneDoor
  conn LowerDepths.West:
    moki:
      BreakWall=1, Dash, DoubleJump OR Glide
      DepthsLight, DoubleJump, Dash
      DepthsLight, Glide
      Launch, BreakWall=1 OR DepthsLight
    gorlek:
      Sword  # break the firefly egg and hover
      Dash, BreakWall=1 OR DepthsLight
      DoubleJump, DepthsLight OR BreakWall=1
      Damage=30, DepthsLight OR BreakWall=1
  conn LowerDepths.Central:
    moki:  # the paths in the dark are a bit treacherous...
      BreakWall=1, DoubleJump, Dash, Bash
      BreakWall=1, Launch, DoubleJump OR Glide
      DepthsLight, DoubleJump, Dash, Bash OR Glide
      DepthsLight, Bash, Glide
      DepthsLight, Bash, Grenade=1, DoubleJump OR Dash OR Glide
      DepthsLight, Launch, DoubleJump OR Dash OR Bash OR Glide
    gorlek:
      BreakWall=1, Dash, Glide  # take the shortcut through the darkness
      BreakWall=1, DoubleJump, Dash, TripleJump OR Glide OR Sword OR Damage=30
      BreakWall=1, Launch, Dash OR Bash OR Sword OR Hammer OR Damage=30
      DepthsLight, Glide
      DepthsLight, Bash, DoubleJump OR Dash OR Sword OR Hammer
      DepthsLight, Damage=30, DoubleJump OR Dash OR Sword
      DepthsLight, DoubleJump, TripleJump, Dash OR Sword OR Hammer
      DepthsLight, DoubleJump, Dash, Hammer
      DepthsLight, Dash, Sword
      DepthsLight, Launch, Sword OR Hammer OR Damage=30

region LowerDepths:
  moki: Danger=40, Regenerate
  gorlek: Regenerate
  kii: Regenerate
  unsafe: free

anchor LowerDepths.West at 322, -4510:  # At the Moki needing a Lantern
  refill Checkpoint
  refill Health=1:  # to the left
    gorlek:
      DoubleJump, TripleJump OR Dash OR Glide OR Sword
      Dash, Glide OR Sword
      Bash OR Launch
      Water, WaterDash
    unsafe:
      Hammer, DoubleJump OR Dash
      Glide, Sword OR Hammer
  refill Energy=3:  # to the left
    gorlek, BreakCrystal:
      DoubleJump, TripleJump OR Dash OR Glide OR Sword
      Dash, Glide OR Sword
      Bash OR Launch
      Water, WaterDash
    unsafe:
      Hammer, DoubleJump OR Dash
      Glide, Sword OR Hammer
  # energy crystal on the way not considered

  quest LowerDepths.HandToHandSilk:
    moki: GladesTown.HandToHandLantern

  pickup LowerDepths.SwimEC:
    moki: Water, Bash, UpperDepths.ForestsEyes OR Flash
    gorlek: Water, Damage=10, UpperDepths.ForestsEyes OR Flash
  pickup LowerDepths.LeftEX:
    moki:
      DepthsLight, DoubleJump OR Dash OR Glide
      BreakWall=1, DoubleJump OR Dash OR Glide
    gorlek:
      DepthsLight, Sword OR Hammer
      BreakWall=1, Sword OR Hammer
    unsafe: DepthsLight OR BreakWall=1

  conn DepthsShrine:
    moki:
      Water, DoubleJump, Bash, UpperDepths.ForestsEyes OR Flash
      Water, Bash, Grenade=1, Dash, UpperDepths.ForestsEyes OR Flash
      Water, Bash, Grenade=1, Glide, UpperDepths.ForestsEyes OR Flash
      Water, Launch, UpperDepths.ForestsEyes OR Flash
    gorlek:
      ShurikenBreak=20:
        DoubleJump, TripleJump OR Dash OR Glide OR Sword
        Dash, Glide OR Sword
        Bash OR Launch
        WaterDash, Water OR Damage=20
      Water, UpperDepths.ForestsEyes OR Flash:
        DoubleJump, TripleJump
        SentryJump=2
        Bash, Dash
        Bash, Grenade=1, DoubleJump OR Glide OR Sword OR Hammer
    unsafe:
      Water, UpperDepths.ForestsEyes OR Flash:
        Bash  # the bash off the lantern is a bit precise
        DoubleJump, Dash, Sword OR Hammer  # djump + upslash + dash to the reach the wall before the shrine
      ShurikenBreak=20, Hammer, DoubleJump OR Dash
      ShurikenBreak=20, Glide, Sword OR Hammer
  conn UpperDepths.LowerConnection:
    moki: DepthsLight, Launch
    gorlek:  # Can make it easier by adding BreakWall=1 and using the firefly
      DepthsLight, DoubleJump, Damage=10, TripleJump OR Dash OR Glide OR Sword OR Hammer
      DepthsLight, DoubleJump, TripleJump, Dash OR Glide OR Sword
    unsafe:
      DepthsLight, Damage=30, DoubleJump OR Dash  # Dash needs 4 arrows, djump needs 5
  conn LowerDepths.Central:
    moki, BreakWall=1 OR DepthsLight:
      DoubleJump, Bash, Dash  # combatting the bat would need bash anyway in moki
      Launch, DoubleJump OR Glide
    gorlek:
      BreakWall=1, DoubleJump, Bash, TripleJump OR Glide OR Sword OR Hammer
      BreakWall=1, Combat=Bat, DoubleJump, Dash, Glide
      BreakWall=1, SentryJump=1, Damage=10, Bash, Dash
      DepthsLight, DoubleJump, Bash, TripleJump OR Glide OR Sword OR Hammer
      DepthsLight, Combat=Bat, DoubleJump, Glide
      DepthsLight, Combat=Bat, DoubleJump, Dash, Damage=30, Sword OR Hammer
      DepthsLight, SentryJump=1, Damage=10, Bash, Dash OR Glide
      DepthsLight, Bash, Grenade=1, Damage=10, Glide OR Dash OR Sword OR Hammer
      DepthsLight, DoubleJump, TripleJump, Dash OR Sword OR Hammer  # 4 arrows with sword, 5 arrows with hammer
    unsafe, BreakWall=1 OR DepthsLight:
      Bash, Grenade=1, Damage=10
      Bash, Grenade=1, Dash, Sword OR Hammer
      Dash, SentryJump=1
      DoubleJump, Sword

anchor DepthsShrine at 213, -4515:
  refill Full

  pickup LowerDepths.CombatShrine:
    moki, Regenerate, Combat=3xBat+4xEnergyRefill+2xSneezeSlug+2xTentacle+4xEnergyRefill+2xBat+2xTentacle+4xEnergyRefill+Bat+SneezeSlug:
      Damage=65
      Damage=60, DoubleJump OR Dash
      Damage=50, Launch

anchor LowerDepths.Central at 482, -4536:  # Below where the trial starts
  refill Checkpoint

  pickup LowerDepths.RaceStartHC:
    moki:
      DoubleJump, Grapple, Dash OR DepthsLight
      Launch
    gorlek:
      DepthsLight, Bash, Grenade=1, DoubleJump OR Dash  # easiest from the platform right of the jump pad
      DepthsLight, SentryJump=1, DoubleJump OR Dash
      DepthsLight, DoubleJump, TripleJump  # climb the right wall. djump might be easy enough for gorlek.
    unsafe:
      DepthsLight, DoubleJump
      DepthsLight, Grapple, Sword OR Hammer OR Dash OR Glide  # grapple the light after using the jumpad to reach the platform above
  pickup LowerDepths.SpiritTrial:
    moki: LowerDepths.TrialActivation, DoubleJump, Dash, Bash, Grapple

  conn LowerDepths.East:
    moki:
      Bash, DoubleJump, Dash OR Glide
      Launch, DoubleJump OR Dash OR Bash OR Glide
    gorlek:
      Bash, DoubleJump, TripleJump OR Sword OR Hammer
      Bash, Dash, Glide OR Sword
      Launch, Damage=30
      DepthsLight, DoubleJump, Dash, Glide OR Sword
      DepthsLight, DoubleJump, TripleJump, Dash OR Sword OR Glide
    unsafe:
      DepthsLight, DoubleJump, TripleJump, Hammer
      Bash, DoubleJump OR Dash OR Glide OR Sword
      Launch
  conn UpperDepths.LowerConnection:
    moki:
      DepthsLight, Launch, Bash
      DepthsLight, Bash, DoubleJump
    gorlek:
      DepthsLight, Launch
      DepthsLight, Bash, Grenade=1, DoubleJump
      DepthsLight, Combat=WeakSlug, DoubleJump, TripleJump, Dash OR Bash OR Glide OR Sword OR Hammer OR Damage=30  # need 6 arrows
    unsafe:
      DepthsLight, Bash, Grenade=1, Dash OR Glide
      DepthsLight, Bash, Hammer OR Sword
      DepthsLight, Bash, Dash, Grapple OR Damage=30  # Dash in the spikes, you can reach the lantern from here or grapple the grappable light to reach the trial platform
      DepthsLight, Bash, Glide, Grapple OR Damage=30

# checkpoint at 478, -4517

anchor LowerDepths.East at 570, -4550:  # The lit up room on the trial path
  refill Checkpoint
  refill Energy=3:
    moki: BreakCrystal
  refill Energy=3:
    moki, BreakCrystal:
      Bash, DoubleJump OR Dash OR Glide
      Launch
    gorlek, BreakCrystal:
      Bash OR SentryJump=1
      DoubleJump, TripleJump OR Dash OR Glide OR Sword
    unsafe: DoubleJump, Hammer

  state LowerDepths.TrialActivation:  # Since you have to reach this place again in a race to get an advantage, only paths possible during a trial are meaningful
    moki: DoubleJump, Bash, Grapple

  pickup LowerDepths.SpiritSurgeShard:
    moki:
      DoubleJump, Grapple, Dash OR Glide
      Launch, DoubleJump OR Dash OR Grapple OR Glide
    gorlek:
      DoubleJump, Grapple
      Launch, Sword
      DepthsLight, Grapple, Dash OR Glide OR Sword
      DepthsLight, DoubleJump, TripleJump, Dash, Glide OR Damage=30
      DepthsLight, Bash, Grenade=1, DoubleJump, TripleJump, Dash OR Glide OR Damage=30
      DepthsLight, Bash, Grenade=1, DoubleJump, Dash, Damage=30
    unsafe:
      DoubleJump, TripleJump, Dash
      Launch
  pickup LowerDepths.LupoMap:
    moki, SpiritLight=150:
      Grapple, DoubleJump OR Dash OR Glide
      Launch, DoubleJump, Dash
      Launch, Glide
      DepthsLight, Glide
      DepthsLight, Launch, DoubleJump OR Dash
    gorlek, SpiritLight=150:
      Grapple, Sword
      Launch
      DepthsLight, DoubleJump, TripleJump, Dash OR Sword OR Hammer
      DepthsLight, DoubleJump, Dash, Sword OR Hammer
      DepthsLight, Damage=30, DoubleJump OR Dash OR Grapple OR Sword OR Hammer
    unsafe, SpiritLight=150:
      DoubleJump, TripleJump  # wjump on the left wall near the 1st grappable light above the spikes
      DoubleJump, Hammer, Dash  # djump+upslash+dash to reach the left wall near the 1st grappable light above the spikes

  conn UpperDepths.SecondKSRoom:
    moki, BreakWall=20:
      DepthsLight, DoubleJump, Bash, Grapple
      DepthsLight, Launch
    gorlek, BreakWall=20:
      DepthsLight, Bash, Grapple, Dash OR Sword
      DepthsLight, Bash, Grapple, Glide, Damage=30
      DepthsLight, Bash, SwordSJump=1
      DepthsLight, Bash, HammerSJump=1, DoubleJump OR Dash
      DepthsLight, Bash, SentryJump=1, Glide, Damage=30
      DepthsLight, Bash, Grenade=1, DoubleJump OR Dash OR Sword
      DepthsLight, Bash, Grenade=1, Glide, Damage=30
      DepthsLight, Bash, DoubleJump, TripleJump
      DepthsLight, DoubleJump, TripleJump, SwordSJump=1  # sjump before the lanterns, tjump+weapon stall to reach the breakable wall. Climb the right wall with tjump to reach the jumpad
      DepthsLight, DoubleJump, TripleJump, HammerSJump=1, Dash OR Glide  # sjump before the lanterns, tjump+weapon stall to reach the breakable wall. Climb the right wall with tjump to reach the jumpad
    unsafe, BreakWall=20:
      DepthsLight, Bash, Grapple, Hammer
      DepthsLight, DoubleJump, TripleJump
      DepthsLight, Bash, SentryJump=1 OR Grenade=1
  conn LowerDepths.TreeArea:
    moki:
      BreakWall=1, DoubleJump, Bash, Grapple, Dash OR Glide
      BreakWall=1, Launch, Bash, DoubleJump, Dash
      BreakWall=1, Launch, Bash, Glide
      BreakWall=1, Launch, Grapple, DoubleJump OR Dash OR Bash OR Glide
      DepthsLight, Bash, Grapple, DoubleJump OR Dash OR Glide
      DepthsLight, Launch, Bash OR Grapple
    gorlek:
      BreakWall=1 OR DepthsLight:  # These paths go the top route, so they can use the firefly egg
        Bash, DoubleJump, TripleJump, Damage=30, Hammer
        Launch, Grapple
        Launch, DoubleJump, TripleJump OR Dash OR Glide OR Bash OR Sword OR Hammer OR Damage=30
        Launch, Dash, Glide OR Bash OR Sword OR Hammer OR Damage=30
        Launch, Glide, Bash OR Damage=30
        Launch, Damage=30, Bash OR Sword
      BreakWall=1:  # These paths also go the top route, but would be redundant with other depthslight paths
        Bash, Grapple, DoubleJump
        Bash, Grapple, Dash, Glide OR Sword
        Bash, DoubleJump, TripleJump, Dash, Glide OR Sword
        Bash, DoubleJump, TripleJump, Damage=30, Dash OR Glide OR Sword
      DepthsLight:  # These paths only work on the bottom route, so they can't use the firefly
        Bash, Grapple, Sword
        Bash, DoubleJump, TripleJump, Dash OR Glide OR Sword
        Launch, Bash
    unsafe:
      BreakWall=1, Bash, Grapple, Sword OR Hammer
      Launch, DepthsLight OR BreakWall=1
      DepthsLight, DoubleJump, TripleJump, Grapple, Sword

  conn LowerDepths.Central:
    moki:
      Bash, DoubleJump OR Launch
      DepthsLight, Launch, DoubleJump, Dash OR Glide
    gorlek:
      Bash, Dash
      Launch
      DepthsLight, DoubleJump, TripleJump, Dash, Glide, Damage=30
    unsafe:
      DepthsLight, DoubleJump, TripleJump
      Bash  # make the last lantern swing to the left

# checkpoint at 621, -4579
# checkpoint at 693, -4515

anchor LowerDepths.TreeArea at 776, -4542:  # The flash tree
  refill Checkpoint
  refill Energy=4:
    moki: BreakCrystal

  # there could be a path to activate the trial here, but these aren't used currently...

  pickup LowerDepths.FlashTree: free
  pickup LowerDepths.RightEX:
    moki: DepthsLight OR Launch
    gorlek: Bash, Grenade=1
    unsafe: SentryJump=1

  conn LowerDepths.East:
    moki:
      DepthsLight, Glide OR Launch
      DepthsLight, DoubleJump, Bash OR Grapple
      DepthsLight, Dash, Bash OR Grapple
    gorlek:
      DepthsLight, DoubleJump, TripleJump, Dash OR Sword OR Hammer OR Damage=30
      DepthsLight, DoubleJump, Dash, Sword OR Hammer OR Damage=30
      DepthsLight, DoubleJump, Damage=30, Sword OR Hammer
    unsafe:
      DepthsLight, Sword, Bash OR Grapple
      DepthsLight, Hammer, Bash OR Grapple

region PoolsApproach:
  moki: Danger=25
  gorlek: free
  kii: free
  unsafe: free

anchor PoolsApproach.MillPathCheckpoint at -826, -4130:  # The checkpoint halfway between Mill Approach and Mill Path (added mostly because the paths through here reached ridiculous complexity otherwise)
  refill Checkpoint

  conn WestGlades.MillApproach:
    moki:
      Water, Grapple, DoubleJump, Dash OR Glide
      Water, Grapple, Bash, Grenade=1, Dash, Glide
      Water, Launch, DoubleJump OR Dash OR Grapple OR Glide  # go up the left wall
    gorlek:
      Water, Grapple, DoubleJump, TripleJump OR Sword OR Damage=15
      Water, Grapple, Dash, Glide OR Sword OR Hammer OR Damage=15
      Water, Grapple, Glide, Sword OR Damage=15
      Water, Grapple, Sword, Damage=15
      Water, Bash, Grenade=1, Launch
      Water, Launch, Sword OR Damage=15
    unsafe:
      Water, Grapple, Dash OR Glide OR Sword OR DoubleJump  # grapple the plant then let you fall under it and regrapple it from bellow to have more height
      Water, Grapple, Hammer, Damage=15
      Water, Launch
      Water, DoubleJump, TripleJump, Sword  # Sword hover. Possible without an upslash too.
      Water, DoubleJump, Sword, Damage=15  # Sword jumps
      Water, DoubleJump, Hammer  # Hammer jumps
  conn PoolsApproach.MillPath:
    moki, Damage=20:  # severe enemy spam
      Bash, Grapple OR Launch  # this is probably actually closest to how you'd traverse this naturally
      Combat=Crab+2xSmallSkeeto, Grapple, DoubleJump OR Dash  # go through the gap from above, you can use Grapple to reset if you fall
      Bash, Grapple, DoubleJump OR Dash  # go through the gap from above, you can use Grapple to reset if you fall
      Launch, DoubleJump OR Grapple
    gorlek:
      Combat=Crab+2xSmallSkeeto, Grapple, Glide OR Sword OR Hammer
      Bash, Grapple, Glide OR Sword OR Hammer OR Grenade=1
      Combat=Crab+2xSmallSkeeto, SentryJump=1, DoubleJump, TripleJump
      Bash, Grenade=1, DoubleJump
    unsafe:
      Bash  # Bash the ennemies but they don't really like being on the right position for you to bash them
      DoubleJump, Hammer, Dash OR TripleJump  # Hammer jumps
      DoubleJump, TripleJump, Sword  # Reset your jumps by hitting/pogoing the ennemies

anchor PoolsApproach.MillPath at -873, -4146:  # above the water where the three paths merge
  refill Checkpoint

  pickup PoolsApproach.MillPathEX:
    moki:
      Bash, DoubleJump OR Dash
      Combat=SpinCrab+CorruptSlug, DoubleJump, Dash
      Combat=SpinCrab+CorruptSlug, DoubleJump, Grapple, Glide  # solvable either through the right grapple point or using the wrap-around taught at glades shrine
      Launch
    gorlek:
      Bash, Water OR Glide  # there's a variety of solutions for this with the enemies around
      DoubleJump, TripleJump  # gives some room to maneuver around the corrupted slug
      Combat=SpinCrab+CorruptSlug, DoubleJump, Grapple OR Glide OR Sword OR Hammer
    unsafe:
      Bash
      SwordSJump=1
      Combat=SpinCrab+CorruptSlug, DoubleJump
      Combat=SpinCrab+CorruptSlug, Glide, Dash  # Glide jump
      Dash, Sword OR Hammer OR Grapple  # Dash upslash / grapple the right plant, and spam dash to reach the wall where the slime is
  pickup PoolsApproach.MillPathEC:
    moki: Water  # again not really a reason to even use Bash

  conn PoolsApproach.MillPathCheckpoint:
    moki, Damage=20:  # severe enemy spam
      Bash, DoubleJump  # bash errything
      Combat=Crab+2xSmallSkeeto, Bash, Grenade=3, Dash OR Glide  # clear the space to bashnade
      Combat=Crab+2xSmallSkeeto, Bash, Grenade=2, Grapple, Dash OR Glide  # clear the space to bashnade
      Combat=Crab+2xSmallSkeeto, DoubleJump, Grapple, Dash OR Glide
      Launch, DoubleJump OR Dash OR Bash OR Glide
    gorlek:
      Bash, DoubleJump OR Dash OR Grapple OR Glide OR Sword OR Hammer
      Grapple, DoubleJump OR SentryJump=1
      DoubleJump, TripleJump, Combat=CorruptSlug OR SentryJump=1  # climb the wall bellow the checkpoint
      Launch
    unsafe:
      Dash, Grapple, Combat=Crab
      DoubleJump, Hammer OR Sword
      DoubleJump, Glide, Combat=CorruptSlug  # kill the first CorruptSlug then wall jump to the left wall. Climbing that wall is a bit precise. Can make it easier with a glide jump, which means killing the second CorruptSlug
      Grenade=1, Grapple, Combat=Crab, Sword OR Hammer OR Glide OR Damage=20  # Grenade jump from
  conn PoolsApproach.RightOfWheel:
    moki: Water, Combat=SpinCrab OR DoubleJump OR Bash OR Launch  # bashing to break the wall on the way is much harder than just swimming at it and letting it happen, so didn't make Bash a requirement.
    gorlek: Water

anchor PoolsApproach.RightOfWheel at -948, -4184:  # The rightmost platform of the static wheel
  refill Checkpoint:
    moki: Water  # right below in the water

  pickup PoolsApproach.AboveWheelEX:  # grenadebashes here don't work as well when the wheel spins
    moki:
      PoolsApproach.WheelFreed, DoubleJump
      Launch
    gorlek:
      DoubleJump, Hammer, Dash  # djump + upswing then dash to the wall
      DoubleJump, TripleJump
      SentryJump=1, DoubleJump
    unsafe:
      Bash, Grenade=1, DoubleJump OR SentryJump=1
      Bash, Grenade=1, Hammer, Dash
      Glide, Hammer OR DoubleJump  # Glide jumps
      DoubleJump, Sword  #  Sword jumps
      Grenade=3  #  2 gjump then cancel the second on and start a grenade float (which you al need to cancel so you can wjump)
  pickup PoolsApproach.MillPathHC:
    moki:
      Water, DoubleJump, Dash, WaterDash, Grapple
      Water, DoubleJump, Grapple, Launch
    gorlek:
      Water, WaterDash, Grapple, Damage=20, DoubleJump OR Dash  # Analog swimming can avoid the damage boost but its hard to do with keyboard swimming
      Water, Bash, DoubleJump, TripleJump, Damage=20 OR Grapple
      Water, Bash, DoubleJump, TripleJump, Dash, Glide OR Sword
      Water, Bash, DoubleJump, TripleJump, Glide, Sword
      Water, Launch, DoubleJump OR Grapple OR Glide
      Water, Launch, Dash, Sword OR Hammer OR Damage=20
      Water, Launch, Damage=20, WaterDash OR Bash
    unsafe:
      Water, DoubleJump, Bash, Grapple, Sword OR Hammer  # the air stalling to skip grapple is quite hard + need an upslash and a precise shot to get to the HC but you can't refill your upsash anywhere
      Water, DoubleJump, Bash, Damage=20, Sword OR Hammer  # the air stalling to skip grapple is quite hard + need an upslash and a precise shot to get to the HC but you can't refill your upsash anywhere
      Water, WaterDash, DoubleJump, Grapple  # the waterdash to get to the hc is really hard with keyboard swimming
      Water, DoubleJump, Hammer, Damage=20, Dash OR TripleJump  # Hammer jumps
      Water, DoubleJump, Hammer, Grapple OR Glide  # Hammer jumps
  pickup PoolsApproach.MillPathEC:
    moki: Water, Bash, Damage=10
    gorlek: Water, Bash

  conn MarshPastOpher.PoolsPathWest:
    moki, BreakWall=20:
      Water, WaterDash, DoubleJump, Grapple  # maybe not obvious?
      Water, Grapple, Launch
    gorlek, BreakWall=20:
      Water, WaterDash, Grapple, Damage=20, Dash OR Glide  # damage not mandatory
      Water, WaterDash, DoubleJump, Damage=20, TripleJump OR Dash OR Glide OR Sword
      Water, Bash, Grapple, Damage=20, Dash, Sword
      Water, Bash, Grapple, Damage=20, Glide
      Water, Bash, Grapple, DoubleJump, TripleJump OR Dash OR Sword
      Water, Bash, Grapple, DoubleJump, Hammer, Damage=20
      Water, Bash, DoubleJump, Damage=20, TripleJump, Dash OR Glide OR Sword
      Water, Bash, DoubleJump, Damage=20, Dash, Glide OR Sword
      Water, Launch, DoubleJump OR Grapple OR Glide
      Water, Launch, Dash, Sword OR Hammer OR Damage=20
      Water, Launch, Damage=20, WaterDash OR Bash
    unsafe, BreakWall=20:
      Water, WaterDash, DoubleJump, Damage=20, Glide OR Sword
      Water, Bash, DoubleJump, Damage=20, Glide OR Sword
      Water, Grapple, WaterDash, Sword OR Hammer  # Need an upslash but you can't refill it anywhere near
      Water, Grapple, Bash, Sword OR Hammer  # Need an upslash but you can't refill it anywhere near
      Water, Launch  # Launch boost on the ceiling
      Water, DoubleJump, Hammer, Damage=20, Dash OR TripleJump  # Hammer jumps
      Water, DoubleJump, Hammer, Grapple OR Glide  # Hammer jumps
  conn PoolsApproach.LeftOfWheel:
    moki:
      PoolsApproach.WheelFreed OR DoubleJump OR Grapple OR Launch
      Bash, Grenade=1
    gorlek: free
  conn EastPools.LeverRoom:
    moki:
      Glide, Launch
      Bash, Grenade=1, Launch, DoubleJump OR Dash
      DoubleJump, Dash, Launch, Damage=20
      PoolsApproach.WheelFreed, DoubleJump, Glide
    gorlek:
      Glide, DoubleJump, Hammer, Dash  # djump + upswing then dash to the wall
      Glide, DoubleJump, TripleJump
      Glide, SentryJump=1, DoubleJump OR Dash OR Damage=20
      Launch, DoubleJump, Dash OR Sword  # refresh your double jump with launch, equivalently for all paths below
      Launch, Hammer, Damage=20, DoubleJump OR Dash
      Launch, Dash, Sword
      PoolsApproach.WheelFreed, Glide, Dash
      PoolsApproach.WheelFreed, Glide, Damage=20, Sword OR Hammer  # weapon not necessary, but you can use an upswing to make the jump off the wheel easier
    unsafe:
      Launch, DoubleJump OR Dash OR Sword OR Hammer  # Use the ceiling to refresh your launch
      Launch, Bash, Grenade=1  # Bash glide
      PoolsApproach.WheelFreed, Bash, Grenade=1, Dash, Sword, Damage=20
      PoolsApproach.WheelFreed, Bash, Grenade=1, Dash, DoubleJump, TripleJump OR Sword OR Hammer
      DoubleJump, Sword  # please don't put this in a supported difficulty thank you
  conn PoolsApproach.MillPath:
    moki:
      Water, Bash, Damage=10, Grapple, DoubleJump, Dash OR Glide
      Water, Bash, WaterDash
      Water, Bash, Damage=10, Launch
    gorlek: Water, Bash  # Bash the projectile and use it to bash the crab thing to reach the connection

anchor PoolsApproach.LeftOfWheel at -995, -4184:  # The leftmost platform of the static wheel
  state PoolsApproach.WheelFreed:
    moki: Water, Bash
    unsafe: Spear=1

  pickup PoolsApproach.CurrentEX:
    moki: Water, WaterDash

  conn PoolsApproach.RightOfWheel:  # grenadebash doesn't work when the wheel spins
    moki:
      PoolsApproach.WheelFreed, Water
      DoubleJump OR Launch
    gorlek: Dash, Hammer  # the first for the moving wheel, the latter for the still one
  conn EastPools.LeverRoom:
    moki: Water, Launch
    gorlek:
      Water, WaterDash, DoubleJump, TripleJump OR Damage=20
      WaterDash, Damage=20, DoubleJump, TripleJump, Dash OR Sword OR Hammer  # touch the dirty water
      Launch, SentryJump=1, DoubleJump OR Dash  # use the weapons to float over the spikes at the end
      Launch, Damage=20, DoubleJump OR Dash OR Sword OR Hammer OR WaterDash  # touch the dirty water
    unsafe:
      Water, WaterDash, DoubleJump, Dash, Hammer  # water dash straight up, double jump, upslash, dash
      WaterDash, Water OR Damage=20  # :3
      Water, DoubleJump, TripleJump, Hammer  # Hammer jumps
  conn MarshSpawn.Main:
    moki: Water, WaterDash  # <3

region EastPools:
  moki: Danger=40, Regenerate
  gorlek: Regenerate
  kii: Regenerate
  unsafe: free

anchor EastPools.LeverRoom at -1160, -4152:  # At the amulet Moki
  refill Checkpoint
  refill Health=1

  state EastPools.EntryLever:
    moki:
      Bash, DoubleJump, Dash OR Glide
      Bash, Dash, Glide
      Launch
    gorlek:
      Combat=CorruptSlug, DoubleJump, TripleJump OR Sword OR Hammer OR Damage=20  # wait for another bubble when on the right upper wall
      Bash, DoubleJump, TripleJump OR Sword OR Hammer OR Damage=20
      DoubleJump, Damage=10, Sword OR Hammer  # tank the explosion damage from the slug
      Dash, Damage=20, Combat=CorruptSlug OR Bash
    unsafe:
      Bash  # Bash the skeeto, bash the slime twice
      SentryJump=1, DoubleJump  # wait for another bubble when on the right upper wall. Use weapon stall
  state EastPools.BelowTokkBubbleFree:
    moki: EastPools.EntryLever, Water, Bash
    gorlek: EastPools.EntryLever, Water, WaterDash
    unsafe, EastPools.EntryLever:
      Water, Bow=1 OR Grenade=1
      Bash, Bow=1 OR Grenade=1  # Use the Corrupted Slime to blow the wall then bow or grenade to free the bubble

  quest EastPools.KwolokAmuletQI: free

  pickup EastPools.TwoCrushersEX:
    moki: Water, WaterDash
    unsafe:
      Water
      WaterDash, Damage=60  # 80 is more likely
  pickup EastPools.RightOre:
    moki:
      DoubleJump, Grapple, Flap, Combat=CorruptSlug, Dash OR Glide  # Need to flap from the green spot so the bubble don't go too far to the right
      Launch, Grapple
    gorlek:
      DoubleJump, Grapple, Flap, Combat=CorruptSlug, TripleJump OR Sword OR Hammer OR Damage=20  # Need to flap from the green spot so the bubble don't go too far to the right
      Launch, Flap  # Flap makes the bubbles spawn
      Launch, Bash, Grenade=1
    unsafe:
      Bash, Grenade=1, DoubleJump, TripleJump, Damage=20
      Flap, Bash, Grenade=1, DoubleJump, Combat=CorruptSlug, TripleJump OR Sword OR Hammer  # Flap makes the bubble spawn. Use it to reach your grenade
      Dash, Grapple, Flap  # Need to flap from the green spot so the bubble don't go too far to the right
      Launch  # Turnaround Launch
  pickup EastPools.CurrentEX:
    moki: Water, WaterDash
  pickup EastPools.BelowLeverEX:
    moki:  # kinda dangerous with the spikes? but damage seemed mostly avoidable
      DoubleJump, Bash, Grenade=1
      Hammer, DoubleJump OR Dash OR Glide
      Spear=1, DoubleJump OR Dash OR Glide
      Launch
    gorlek:
      Spear=1 OR Hammer
      Bash, DoubleJump, TripleJump
    unsafe:
      DoubleJump, TripleJump, Combat=CorruptSlug  # kill the slug on the left wall, tjump from this wall into the spikes under the pickup
      SentryJump=1, DoubleJump OR Damage=20  # The tree is swinging a bit. sjump from the left (Ori should almost fall) when the tree is swinging to the left
      Bash  # Bait the skeeto, bash it when it's under the hole
  pickup EastPools.AboveDoorOre:  # some paths that aren't redundant with the paths coming from Tokk
    moki, EastPools.EntryLever:
      Bash, Grenade=2
      Bash, Grenade=1, DoubleJump OR Grapple
    gorlek, EastPools.EntryLever:
      SentryJump=2, Damage=20  # damage if you sjump into the spikes
      Bash, Grenade=1, SentryJump=1
      SentryJump=1, DoubleJump OR Grapple
    unsafe, EastPools.EntryLever:
      Hammer, Bash              # using upswing to get below slug, hit it off the ceiling and then bash it

  conn EastPools.TPArea:
    moki, EastPools.EntryLever:
      EastPools.BelowTokkBubbleFree, Combat=Crab, Grapple, Flap, DoubleJump OR Dash OR Glide
      EastPools.BelowTokkBubbleFree, Bash, Grapple, Flap, DoubleJump OR Dash OR Glide
      DoubleJump, Bash, Grenade=1  # bashgrenade above
      Grapple, Bash, Grenade=1, Dash OR Glide  # bashgrenade above
      Bash, Grenade=2, Dash OR Glide  # bashgrenade above
      Bash, Grenade=2, EastPools.BelowTokkBubbleFree OR Water  # bashgrenade below
      Launch
    gorlek, EastPools.EntryLever:
      EastPools.BelowTokkBubbleFree, Flap, Combat=Crab, Grapple, Sword OR Hammer OR Damage=20
      EastPools.BelowTokkBubbleFree, Flap, Bash, Grapple, Sword OR Hammer OR Damage=20
      SentryJump=2, Damage=20  # weapon stall under the slug, damage is if you sjump into the spikes
      SentryJump=1, DoubleJump OR Grapple
      Grapple, Bash, Grenade=1, Sword OR Hammer OR Damage=20  # bashgrenade above
      Bash, Grenade=2, Sword OR Hammer OR Damage=20
      Bash, Grenade=3
      Bash, DoubleJump, TripleJump, Dash OR Sword OR Glide  # Possible with just bash/tjump but there is a small colider at the left that make it hard when the slug is right next to it
    unsafe, EastPools.EntryLever:
      EastPools.BelowTokkBubbleFree, Grapple, DoubleJump OR Dash OR Glide OR Sword OR Hammer OR Damage=20
      Bash, DoubleJump  # Bash the slug at the left of the spike, bash it to reach tokk
      DoubleJump, TripleJump, Damage=20  # tjump in the spikes under Tokk to reset your tjump. Make sure to use your tjump before eating the spikes
      Bash, Grenade=2
  conn PoolsApproach.LeftOfWheel:  # should be fair to assume that if the wheel is spinning, the player has Water
    moki:
      Water
      Bash, Grenade=1, Glide
      Glide, Launch
      DoubleJump, Dash, Launch
      Bash, Grenade=1, Launch, DoubleJump OR Dash
    gorlek:  # Try with the spinning wheel if there is a damage boost that seems unnecessary
      DoubleJump, Damage=20, TripleJump OR Dash OR Sword
      DoubleJump, TripleJump, Dash, Sword
      Bash, Grenade=1, Launch
      Bash, Grenade=1, Damage=20, Dash OR DoubleJump
      Bash, Grenade=1, Dash, DoubleJump
      Glide, DoubleJump OR Dash OR SentryJump=1 OR Damage=20
      WaterDash, Damage=20, DoubleJump OR Dash OR Glide
      Launch, DoubleJump OR Dash OR Damage=20
      SentryJump=1, Damage=20, Dash, DoubleJump
      SentryJump=1, Launch  # Use weapon to stall before and after the launch
    unsafe:
      Launch, Hammer, Sword  # climb the left wall

# checkpoint at -1278, -4158

anchor EastPools.TPArea at -1297, -4143:  # Where Tokk stands
  refill Checkpoint
  refill Full:  # use the teleporter
    moki: EastPools.LowerWaterDrained

  state EastPools.BelowTokkBubbleFree:
    moki: Water, Bash
    gorlek: Water, WaterDash
    unsafe:
      Bash, Bow=1 OR Grenade=1  # Use the Corrupted Slime to blow the wall then bow or grenade to free the bubble
      Water, Bow=1 OR Grenade=1
  state EastPools.LowerWaterDrained:
    moki: Water, WaterBreath
    gorlek: Water
    unsafe: DoubleJump OR Dash OR Glide OR Sword OR Hammer OR Damage=20  # puzzle skip
  # There are two Arenas here: you get one if you enter without WaterDash and another if you enter with it.
  # This path is assuming the worse case of getting the strictly harder WaterDash arena, but doesn't list WaterDash explicitly because you don't need it unless you have it.
  # And any other way would lock basically all of Pools behind WaterDash. So it makes sense, right?
  # Also, for now this state includes breaking the purple wall before the arena because everything else would be dumb
  state EastPools.FightArenas:
    moki: EastPools.LowerWaterDrained, Regenerate, Damage=20, Water, WaterBreath, Combat=4xCrab+Tentacle+2xSkeeto, Bash
    gorlek: EastPools.LowerWaterDrained, Regenerate, Damage=20, Water, Combat=4xCrab+Tentacle+2xSkeeto, Bash
    unsafe: EastPools.LowerWaterDrained, Water, Combat=4xCrab+Tentacle+2xSkeeto, Launch OR Dash OR Damage=20  # Land on the left then jump under the purple wall to correct the torpedo angle. launch in order to avoid the blast damage
  state EastPools.LupoPurpleFloor:
    unsafe: Water, Bash, Dash, ShurikenBreak=20

  pickup EastPools.AboveDoorOre:
    moki:
      EastPools.BelowTokkBubbleFree, Grapple, Flap, DoubleJump OR Dash
      Bash, Grenade=1, DoubleJump OR Dash OR Glide OR Grapple
      Bash, Grenade=2
      Launch
    gorlek:
      EastPools.BelowTokkBubbleFree, Grapple, Flap
      Bash, Grenade=1, Sword OR Hammer OR Damage=20
      SentryJump=1  # Weapon stall above the spikes
    unsafe:
      DoubleJump, Bash  # Bash the slug when its at the right of the ceiling
      Sword, Bash       # Hit slug with sword to hit it off the ceiling and then bash it
  pickup EastPools.LupoOre:
    moki: Water
  pickup EastPools.UltraBashShard:
    moki: EastPools.LowerWaterDrained, Water, WaterBreath, Bash
    gorlek: EastPools.LowerWaterDrained, Water, Bash
    unsafe: EastPools.LowerWaterDrained, Water  # move a bit on the side when the torpedo is getting close to the wall
  pickup EastPools.FightRoomHC:
    moki, EastPools.FightArenas, WaterDash:  # The HC only gets unlocked if you finish the alternate WaterDash arena; FightArenas doesn't have WaterDash as requirement included for reasons explained above, so it's needed here
      DoubleJump, Dash OR Grapple
      Bash, Grenade=1
      Launch
    gorlek: EastPools.FightArenas, WaterDash, Water OR Damage=20  # WaterDash on the bubble
  pickup EastPools.LupoEX:
    gorlek: Water, ShurikenBreak=20
  pickup EastPools.LupoMap:
    gorlek: SpiritLight=150, Water, ShurikenBreak=20

  # this Tokk disappears after Kwolok's death
  # the teleporter is a logical dead end
  conn EastPools.FishingPool:
    moki:
      Grapple, DoubleJump OR Dash
      DoubleJump, Bash, Grenade=1
      Launch
    gorlek:
      Grapple, Glide OR Sword OR Hammer
      SentryJump=1, DoubleJump
      Bash, Grenade=1, Dash OR Sword OR Hammer
      DoubleJump, TripleJump, Dash  # climb the left wall, dash then tjump to reach the wall above the grapple plant
    unsafe:
      Bash, Grenade=1
      Grapple, Damage=40
  conn EastPools.MissilePuzzle:  # EastPools.FightArenas also include breaking the purple ceiling before the fight arena
    moki: EastPools.FightArenas, Water OR DoubleJump OR Dash OR Glide
    gorlek: EastPools.FightArenas, Sword OR Damage=20
    unsafe: EastPools.FightArenas  # jump on the bubble to avoid a dboost in dirty water
  conn EastPools.LeverRoom:
    moki, EastPools.EntryLever:
      Combat=Crab, DoubleJump OR Dash OR Glide  # go above
      Bash, DoubleJump OR Dash OR Glide  # go above
      Bash, Grenade=1  # go above
      Launch  # go above
      Hammer, Glide  # this doesn't solve through combat, but you can break the bubble free to get over the crab
      Spear=1, DoubleJump OR Dash OR Glide  # break the bubble free to get over the crab
      Grapple, Combat=Crab OR Bash  # go below
    gorlek, EastPools.EntryLever:
      SwordSJump=1
      Sword, Combat=Crab OR Bash OR Spear=1  # with spear you can break the bubble free to get over the crab
      Hammer  # float over the spikes, break the bubble free to get over the crab
      Damage=10, DoubleJump OR Dash OR Glide OR Sword  # get hit by the crab
      Damage=20, Combat=Crab OR Bash OR Spear=1
      Grapple, Damage=10  # go below, get hit by the crab

anchor EastPools.Teleporter at -1316, -4153:  # At the teleporter after draining the water - this is to specify the refill and randos behaviour of draining the water if you grab the tp pickup
  refill Full

  state EastPools.LowerWaterDrained: free  # this is, uh... correct, I suppose xD
  state NonGladesTeleporter: free

  conn Teleporters: free
  conn EastPools.TPArea: free

anchor EastPools.FishingPool at -1278, -4124:  # At the fisher moki
  quest EastPools.HandToHandSpyglass:
    moki: LowerDepths.HandToHandSilk

  conn EastPools.AboveFishingPool:
    moki:
      Water, WaterDash, DoubleJump, Dash, Combat=CorruptSlug OR Bash
      Water, WaterDash, DoubleJump, Glide, Combat=CorruptSlug OR Bash
      Bash, Grenade=1, DoubleJump
      Launch
    gorlek:
      WaterDash, DoubleJump, Water OR Damage=20
      WaterDash, Dash, Sword, Water OR Damage=20  # upslash makes it easier to reach the wall above the water
      Bash, Grenade=1, Dash
      SentryJump=1, DoubleJump OR Dash
    unsafe:
      DoubleJump, TripleJump  # ceiling jump on the wall above the fishing pond
  conn EastPools.TPArea: free

anchor EastPools.AboveFishingPool at -1300, -4102:  # Above the fishing Moki
  pickup EastPools.AboveTpEX:  # this needs water to not softlock when the player drains the upper water
    moki: Water
  pickup EastPools.PurpleWallHC:  # paths using the slime to break the purple wall
    unsafe:
      Bash, Launch OR SentryJump=1 OR Grenade=1
      Bash, DoubleJump, TripleJump, Damage=20, Sword OR Hammer  # dboost to climb the left wall

  conn EastPools.FishingPool: free
  conn UpperPools.DrainPuzzleExit:
    moki, UpperPools.UpperWaterDrained:
      Launch
      Bash, Grenade=1, DoubleJump
    gorlek, UpperPools.UpperWaterDrained:
      Bash, Grenade=2
      SentryJump=1, DoubleJump
    unsafe, UpperPools.UpperWaterDrained:
      WaterDash, DoubleJump, TripleJump, Water, Dash OR Sword OR Hammer
      DoubleJump, TripleJump, Damage=20  # climb the left wall
      Bash, DoubleJump  # Bash the slime
      Bash, Grenade=1, WaterDash, Water OR Damage=20

anchor EastPools.MissilePuzzle at -1425, -4144:  # Below where the trial starts
  refill Checkpoint

  state EastPools.CentralRoomPurpleWall:
    moki: Water, WaterBreath, Bash
    gorlek: Water, Bash
    unsafe: Water
  state EastPools.LupoPurpleFloor:
    moki: Water, WaterBreath, Bash
    gorlek: Water, Bash
    unsafe: Water

  pickup EastPools.EnergyHarvestShard:
    moki:
      Water, WaterDash, DoubleJump
      Bash, Grenade=1
      Launch
    gorlek:
      Damage=20, WaterDash, DoubleJump
      Water, Bash, DoubleJump OR WaterDash  # Use the torpedo
      SentryJump=1
    unsafe:
      DoubleJump, TripleJump, Sword OR Hammer  # tjump + upslash from the left wall
      Water, Bash  # Bash the torpedo out of the water (near the floor so you don't get too much speed), go out of the water and bash it again
  pickup EastPools.LupoEX:
    moki: EastPools.LupoPurpleFloor, Water
  pickup EastPools.LupoMap:
    moki: SpiritLight=150, EastPools.LupoPurpleFloor, Water
    gorlek: SpiritLight=150, EastPools.LupoPurpleFloor, Water
  pickup EastPools.BehindCrusherEX:
    moki: Water, WaterBreath
    gorlek: Water
  pickup EastPools.SpiritTrial:
    moki: UpperPools.TrialActivation, EastPools.CentralRoomPurpleWall, Water, DoubleJump, Dash, Glide, Grapple, WaterDash

  conn EastPools.CentralRoom:
    moki: EastPools.CentralRoomPurpleWall, Water
  conn EastPools.TPArea:
    moki: EastPools.LupoPurpleFloor, Water, BreakWall=20

anchor EastPools.CentralRoom at -1485, -4148:  # The room where you meet Kwolok when he's still fine
  refill Checkpoint

  state EastPools.CentralRoomPurpleWall:
    unsafe: Water

  quest EastPools.GrassSeed:
    moki:
      Water, WaterDash
      Water, Bash, DoubleJump OR Dash OR Glide
      Bash, Grenade=1, DoubleJump OR Dash OR Glide
      Launch
    gorlek:
      WaterDash, Damage=20
      Water, Bash  # Use the tentacle's projectile
      Bash, Grenade=1, Sword OR Hammer
      Bash, DoubleJump, Glide OR Sword
      Bash, Dash, Glide OR Sword
      DoubleJump, TripleJump, Glide
    unsafe:
      Bash, DoubleJump, TripleJump OR Hammer

  conn UpperPools.KeystoneRoomEntrance:
    moki:
      Water, Bash, DoubleJump, Dash OR Glide
      Water, Bash, Launch
    gorlek:
      DoubleJump, TripleJump, Dash, Glide, WaterDash  # wdash to free the bubbles
      Water, DoubleJump, TripleJump, Bash OR WaterDash
      Water, Bash, Grenade=1, DoubleJump
      Water, WaterDash, Launch  # activate the bubbles with waterdash. Launch on a bubble to reach the top
      Water, WaterDash, SentryJump=1, DoubleJump, TripleJump OR Dash OR Glide  # sjump from EastPools.GrassSeed
      Launch, DoubleJump OR Dash OR Glide
    # unsafe note: you can use sword deflector to free the bubble without bash or wdash
  conn WestPools:
    moki: Water, WaterBreath, WaterDash, DoubleJump OR Dash OR Glide OR Launch
    gorlek: Water, WaterDash, DoubleJump OR Dash OR Glide OR Launch OR Sword OR Hammer OR Damage=20
    unsafe:
      Water, WaterBreath, Launch
      Water, WaterBreath, DoubleJump, Grenade OR Hammer  # greande/hammer jumps. With grenade jumps, start a grenade jump while in the water then use your doublejump
      Water, WaterBreath, DoubleJump, TripleJump, Damage=20
      Water, WaterBreath, DoubleJump, Sword, Damage=20  # sword jump in the left munchers, walljump then sword jump+ uplash on the right wall
  conn EastPools.MissilePuzzle:
    moki: EastPools.CentralRoomPurpleWall, Water

region UpperPools:
  moki: Danger=40, Regenerate
  gorlek: Regenerate
  kii: Regenerate
  unsafe: free

# checkpoint at -1425, -4144

anchor UpperPools.KeystoneRoomEntrance at -1535, -4115:  # At the bottom entrance to the keystone room
  refill Checkpoint

  quest EastPools.GrassSeed:
    moki:
      Combat=SpinCrab OR Bash OR Launch
      DoubleJump, Dash
    gorlek: Dash OR Glide OR Damage=10
    unsafe: free

  pickup UpperPools.LowerKS:
    moki:
      Water, DoubleJump, Bash
      Water, WaterDash OR Launch
    gorlek: Water, Bash, Hammer
    unsafe: Water, Bash  # just need proper timing

  conn EastPools.CentralRoom:
    moki:
      Combat=SpinCrab OR Bash OR Launch
      DoubleJump, Dash
    gorlek: Dash OR Glide OR Damage=10
    unsafe: free
  conn UpperPools.KeystoneRoomBubbleSpawner:
    moki:
      Water OR Launch
      DoubleJump, Glide
    gorlek:
      Damage=20
      DoubleJump, TripleJump OR Dash OR Sword
      Dash, Glide OR Sword
      Bash, DoubleJump OR Dash OR Glide  # bashes interfere with weapons weirdly; it can easily happen in this scenario

anchor UpperPools.KeystoneRoomBubbleSpawner at -1566, -4115:  # Between the bubble spawner and the bounce pad
  refill Checkpoint

  state UpperPools.KeystoneRoomBubbleFree:
    moki: Water, WaterDash OR Bash
    unsafe: Grenade=1 OR Spear=1 OR Shuriken=1 OR Bow=1

  pickup UpperPools.UpperLeftKS:  # connections using the bubble have to start from here, others use the higher anchor
    moki: UpperPools.KeystoneRoomBubbleFree, Flap, DoubleJump
    gorlek: UpperPools.KeystoneRoomBubbleFree, Flap, Dash OR Glide
    unsafe: UpperPools.KeystoneRoomBubbleFree, Damage=20  # pretty cute

  conn UpperPools.KeystoneRoom:
    moki:
      DoubleJump OR Launch
      Bash, Grenade=1, Dash
    gorlek:
      Dash OR Glide
      Water, WaterDash, Bash  # use the missile
    unsafe:
      Water, Bash
      UpperPools.KeystoneRoomBubbleFree, WaterDash, Flap, Water OR Damage=20
  conn UpperPools.BubbleSpamRoom:  # connections using the bubble have to start from here, others use the higher anchor
    moki: UpperPools.KeystoneRoomBubbleFree, Flap, DoubleJump, Dash, Grapple  # seems to be the intended strat
    gorlek, UpperPools.KeystoneRoomBubbleFree:
      Flap, Grapple, DoubleJump OR Dash
      Flap, SentryJump=2  # guide the bubble to the anchor then sjump on it
      Flap, DoubleJump, TripleJump, Dash OR Glide OR Sword  # guide the bubble to the anchor then tjump on it. wjump from the left wall to reach to right wall
    unsafe: UpperPools.KeystoneRoomBubbleFree, Dash  # I'm so sorry
  conn UpperPools.KeystoneRoomEntrance:
    moki:  # with at least Double Jump it's easier to go over the top
      Water
      Dash, Glide
    gorlek:  # almost always easier to go over the top
      Damage=20, Bash OR Sword OR Hammer  # the enemy likes to get in the way

anchor UpperPools.KeystoneRoom at -1540, -4095:  # Autosave below the two upper left keystones
  refill Checkpoint
  refill Energy=3:
    moki: BreakCrystal

  pickup UpperPools.UpperLeftKS:
    moki:
      Bash, Grenade=1
      Launch
    gorlek:
      SentryJump=1
      DoubleJump, TripleJump, Hammer  # Can either reach the left or right wall; for the right wall you can even do it starting from a grounded upswing
      WaterDash, DoubleJump, TripleJump, Water OR Damage=20
  pickup UpperPools.UpperMidKS:  # the majority of paths will go through connections around the top
    gorlek:
      DoubleJump, WaterDash, Water OR Damage=20  # wdash to reach the right wall
      Bash, Grenade=1, DoubleJump
      Bash, Grenade=1, Dash, Damage=20
    unsafe:
      Water, WaterDash, Hammer, Damage=20  # wdash+upslash to reach the left wall, wjump in the spikes and upslash to get the key
  pickup UpperPools.UpperRightKS:
    moki:
      Bash, Grenade=1, Water OR DoubleJump OR Dash OR Glide
      Grapple, DoubleJump OR Dash OR Glide
      Water, WaterDash, DoubleJump
      Launch
    gorlek:
      SentryJump=1
      Bash, Grenade=1, Sword OR Damage=20  # sword/damage boost to reach the platform below he pickup
      WaterDash, Water OR Damage=20
      Grapple, Sword
      Grapple, Hammer, Water OR Damage=20
      DoubleJump, TripleJump OR Sword OR Hammer OR Bash  # Bash the crab enemy
    unsafe:
      Grapple, Water OR Damage=20  # grapple the plant to make it swing. When the plant is swinging at the left, grapple it with a good angle to grab the keystone

  conn UpperPools.KeystoneRoomEntrance: free
  conn UpperPools.KeystoneRoomBubbleSpawner: free
  conn UpperPools.BeforeKeystoneDoor:
    moki:
      Grapple, DoubleJump OR Dash OR Glide
      Water, Grapple, Bash, Grenade=1
      Bash, Grenade=1, Water, WaterDash
      Bash, Grenade=2, Water OR DoubleJump OR Dash OR Glide
      Bash, Grenade=3
      Launch
    gorlek:
      Grapple, Damage=20 OR Sword OR Water
      Grapple, Bash, Grenade=1
      DoubleJump, TripleJump, Dash  # wjump from UpperRightKS
      Bash, DoubleJump  # bash the crab enemy
      Bash, Grenade=1, WaterDash, Damage=20
      Bash, Grenade=2, Sword OR Damage=20
      SentryJump=1, Combat=Crab+SpinCrab, WaterDash, Water OR Damage=20
      SentryJump=1, Bash, WaterDash, Water OR Damage=20
      SwordSJump=2, Bash OR Damage=10
      HammerSJump=2, Bash, Water OR Dash OR Glide OR Damage=20

anchor UpperPools.BeforeKeystoneDoor at -1506, -4068:  # In front of the door blocking waterdash tree
  refill Checkpoint
  refill Health=1:
    moki: DoubleJump OR Dash OR Glide OR Grapple OR Launch
    gorlek: free

  state UpperPools.KeystoneDoor:
    moki: Keystone=4
  state UpperPools.TrialActivation:  # Since you have to reach this place again in a race to get an advantage, only paths possible during a trial are meaningful
    moki: Grapple
    gorlek: DoubleJump

  pickup UpperPools.UpperMidKS:
    moki: DoubleJump OR Dash OR Glide
    gorlek: Sword OR Hammer OR Damage=20
    unsafe: free
  pickup UpperPools.UpperLeftKS:
    gorlek: DoubleJump, TripleJump

  conn UpperPools.TreeRoomEntrance:
    moki: UpperPools.KeystoneDoor
  conn UpperPools.KeystoneRoom: free
  conn UpperPools.BubbleSpamRoom:
    moki:
      DoubleJump, Bash, Grenade=1
      Launch
    gorlek:
      SwordSJump=1
      HammerSJump=1, DoubleJump OR Dash OR Glide OR Bash OR Damage=20
      Bash, Grenade=1, Dash OR Glide OR Sword
      Bash, Grenade=1, Hammer, Damage=20
      DoubleJump, TripleJump, Dash OR Damage=20  # you can come from the trial start and complete this path with just triple jump, the extra abilities allow alternatives to make it more likely that the player finds this path
    unsafe:
      DoubleJump, TripleJump  # come from the trial start
      Bash, Grenade=1  # Bash grenade to reach the slime, bash glide from it

anchor UpperPools.TreeRoomEntrance at -1467, -4075:  # The ledge to the left of Waterdash tree
  refill Checkpoint

  state UpperPools.KeystoneDoor:
    moki: Keystone=4
  state UpperPools.TreeRoomLeftBubbleFree:
    unsafe: Bow=1 OR Grenade=1 OR Spear=1

  conn UpperPools.BeforeKeystoneDoor:
    moki: UpperPools.KeystoneDoor
  conn UpperPools.TreeRoom:
    moki: Water OR DoubleJump OR Dash OR Glide
    gorlek: free

anchor UpperPools.TreeRoom at -1429, -4081:  # At Waterdash tree
  state UpperPools.TreeRoomLeftBubbleFree:
    moki: Water, WaterDash
    unsafe: Bow=1 OR Grenade=1 OR Spear=1
  state UpperPools.ButtonDoorAboveTree:
    moki: Water, WaterDash

  pickup UpperPools.SwimDashTree: free
  pickup UpperPools.CurrentEX:
    moki: Water, WaterDash
  pickup UpperPools.RoofEX:  # only for paths using the bubble all the way
    unsafe: UpperPools.TreeRoomLeftBubbleFree, Dash

  conn UpperPools.AboveTree:
    moki, UpperPools.TreeRoomLeftBubbleFree:
      Flap, DoubleJump
      Launch
    gorlek:
      UpperPools.TreeRoomLeftBubbleFree:
        Flap, Dash
        Flap, Glide, Damage=20
        DoubleJump, TripleJump, Dash, Damage=20  # free the bubble, jump on it and tjump to the wall above the tree
      Bash, Grenade=1, DoubleJump, TripleJump, Dash, Damage=20  # bash grenade to reach the wall above the tree
      SentryJump=1, DoubleJump, TripleJump, Dash, Damage=20  # same path as above, replace bash grenade by sentry jump
      Launch  # use the small bubbles for a launch reset or use the wall above the trees
    unsafe: UpperPools.TreeRoomLeftBubbleFree, Dash, DoubleJump OR Damage=20  # Dash on the bubble
  conn UpperPools.TreeRoomEntrance:
    moki:
      Launch
      Water, WaterDash
      Bash, Grenade=1, DoubleJump OR Dash OR Glide
    gorlek:
      SwordSJump=1  # Weapon hover as well
      HammerSJump=1, DoubleJump OR Dash OR Glide
      Bash, Grenade=1
      UpperPools.TreeRoomLeftBubbleFree
  conn UpperPools.DrainPuzzleEntrance:
    moki, UpperPools.ButtonDoorAboveTree:
      Water, WaterDash, DoubleJump
      Launch
    gorlek: UpperPools.ButtonDoorAboveTree, Water, WaterDash, Sword OR Hammer
    unsafe, UpperPools.ButtonDoorAboveTree:
      Bow=1 OR Grenade=1 OR Spear=1  # free the bubbles, let one bubble go out of the water, jump on the next one and use it to land on the first bubble
      HammerSJump=1

anchor UpperPools.AboveTree at -1450, -4053:  # Paths to simplify the xp pickup above swimdash tree
  pickup UpperPools.RoofEX:
    moki:
      Water, WaterDash
      Bash, Grenade=1
    gorlek:
      Damage=20, WaterDash
      SentryJump=1

  conn UpperPools.TreeRoom: free
  conn UpperPools.TreeRoomEntrance:
    moki: DoubleJump OR Dash OR Glide
    gorlek: Sword OR Hammer

anchor UpperPools.DrainPuzzleEntrance at -1313, -4083:  # At the right of the door opened by the water dash button in the tree room
  refill Checkpoint

  # Be careful because solving that puzzle room is a huuuge negative that has to be taken into account
  state UpperPools.UpperWaterDrained:
    moki:
      Water, WaterDash, Grapple, DoubleJump OR Dash
      Water, WaterDash, Launch, DoubleJump, Dash OR Glide
      Water, Launch, Grapple
    gorlek:
      Water, WaterDash, Grapple, Glide OR Sword OR Hammer
      Water, Grapple, DoubleJump, TripleJump
      Water, Launch, Damage=20, DoubleJump OR Dash OR Glide
      Water, Launch, Bash OR Damage=14  # Break the purple wall, do the right side then the left side
      Water, WaterDash, Launch, DoubleJump OR Dash OR Sword OR Damage=20
    unsafe:
      Water, DoubleJump, Sword, Damage=20
      Water, DoubleJump, Dash, Grapple
      Water, Launch  # Break the purple wall, do the right side then the left side

  pickup UpperPools.WaterfallEC:  # have to solve with and without the water drained so it doesn't softlock
    moki:
      DoubleJump, Dash, Grapple
      Bash, Grenade=1, Grapple, Glide
      Launch
    gorlek:
      DoubleJump, Grapple, TripleJump OR Glide OR Sword OR Hammer
      Bash, Grenade=1, DoubleJump
      Bash, Grenade=1, Grapple, Dash OR Sword
      SentryJump=1, Grapple, Dash OR Glide
      SwordSJump=1, Grapple
    unsafe:
      SentryJump=1, Grapple

  conn UpperPools.TreeRoom:
    moki: UpperPools.ButtonDoorAboveTree
  conn UpperPools.DrainPuzzleExit:
    moki, UpperPools.UpperWaterDrained:
      DoubleJump, Dash, Grapple
      Bash, Grenade=1, Grapple, DoubleJump OR Dash OR Glide
      Launch, DoubleJump OR Dash OR Glide OR Grapple
      UpperPools.DrainRoomPurpleWall:
        DoubleJump, Dash OR Glide
        Dash, Glide
        Water, Bash, Grenade=1  # Fall at the puddle at the end of the waterfall
        Launch
    gorlek, UpperPools.UpperWaterDrained:
      DoubleJump, Grapple, TripleJump OR Glide OR Sword OR Hammer
      Bash, Grenade=1, Grapple, Water OR Sword OR Hammer OR Damage=20
      Bash, Grenade=1, DoubleJump, Damage=20, TripleJump OR Dash OR Glide OR Sword OR Hammer
      SentryJump=1, Grapple
      SentryJump=1, DoubleJump, TripleJump, Dash, Glide, Damage=20
      Launch
      UpperPools.DrainRoomPurpleWall, DoubleJump OR Dash OR Glide OR Sword OR HammerSJump=1
    unsafe, UpperPools.UpperWaterDrained:
      UpperPools.DrainRoomPurpleWall, Hammer

anchor UpperPools.DrainPuzzleExit at -1318, -4081:  # After solving the Drain Puzzle, on the ledge before dropping down
  refill Checkpoint

  # This is inside a rock, but you can just kinda walk out of it so it's not a problem
  # Keep in mind that for all paths involving the puzzle room you have to consider both states of the water being drained or not

  state UpperPools.DrainRoomPurpleWall:
    moki: Bash, Water, WaterDash OR Launch
    gorlek:
      Water, Bash
      UpperPools.UpperWaterDrained, Bash, Launch, Damage=20

  pickup EastPools.PurpleWallHC:
    moki, UpperPools.UpperWaterDrained:
      Water, Bash, Glide OR Launch
      Water, Bash, DoubleJump, Dash
    gorlek, UpperPools.UpperWaterDrained:
      Water, Bash, Dash OR Sword OR Grenade=1
      Water, Bash, DoubleJump, Hammer
    unsafe, UpperPools.UpperWaterDrained:  # You can manipulate the torpedo enemy in a way that it hits the purple wall without needing any skills
      Water, DoubleJump OR Dash OR Glide OR Bash OR Launch OR Sword OR Hammer OR Shuriken=2
      Damage=20, DoubleJump OR Dash OR Glide OR Launch OR Sword OR Hammer OR Shuriken=2
      Damage=40, Bash

  conn EastPools.AboveFishingPool: free
  conn UpperPools.DrainPuzzleEntrance:
    moki:
      UpperPools.UpperWaterDrained OR Water:  # These paths have to cross Water unless you drained it already
        Launch, DoubleJump, Dash OR Glide
        Launch, Dash, Glide
      Water, Launch, Grapple
      UpperPools.DrainRoomPurpleWall:
        Water, Launch
        Water, WaterDash, DoubleJump, Dash
    gorlek:
      UpperPools.UpperWaterDrained OR Water:  # These paths have to cross Water unless you drained it already
        Launch, Glide OR Damage=20
        Launch, DoubleJump, Sword OR Hammer
        Launch, Dash, Sword OR Hammer
        UpperPools.DrainRoomPurpleWall:
          Bash, Grenade=1, DoubleJump, TripleJump OR Dash OR Glide OR Sword OR Damage=20
          Bash, Grenade=1, Dash, Glide OR Sword OR Damage=20
          Bash, Grenade=1, Hammer, Damage=20, DoubleJump OR Dash
          Launch
      UpperPools.UpperWaterDrained:  # For these paths the Water variants would be redundant
        Launch, Grapple
        Bash, Grenade=1, DoubleJump, Glide OR Damage=20
        Bash, Grenade=1, DoubleJump, Dash, Sword OR Hammer
      UpperPools.DrainRoomPurpleWall:
        Water, Bash, DoubleJump, Dash OR TripleJump OR Glide OR Sword
        Water, Bash, DoubleJump, Hammer, Damage=20

anchor UpperPools.BubbleSpamRoom at -1586, -4053:  # To the right of where all the bubbles rise
  refill Checkpoint

  pickup UpperPools.FishPoolEX:
    moki: Water, Bash OR WaterDash OR Damage=10  # just in case someone's troubled by the fish
    gorlek: Water
  pickup UpperPools.FishPoolOre:
    moki:
      DoubleJump, Bash, Dash OR Glide
      Bash, Grenade=1
      Launch
    gorlek:
      SentryJump=1
      DoubleJump, Bash, TripleJump OR Sword
    unsafe:
      Bash  # Juggle the exploding enemyq
  pickup UpperPools.LeftBubblesEX:  # beautiful autosave placement right there
    moki: Water
  pickup UpperPools.RightBubblesEX:
    moki:
      Water, WaterBreath, Bash, DoubleJump OR Launch
      Water, WaterDash
    gorlek:
      Water, Bash, Grenade=1 OR DoubleJump OR Launch
    unsafe:  # The torpedo won't hit you if you are touching the breakable wall
      Water, Grenade=1
      Water, DoubleJump, TripleJump, Sword OR Hammer
      Water, SwordSJump=1  # sword combo before hitting the spikes
      Water, Launch, Damage=20
  pickup UpperPools.BubblesEC:
    moki:
      Combat=Bee+Skeeto, DoubleJump, Dash OR Glide
      Bash, DoubleJump, Dash OR Glide
      Launch, DoubleJump OR Dash OR Glide
    gorlek:
      Combat=Bee+Skeeto, DoubleJump, TripleJump OR Sword OR Hammer OR Damage=20
      Bash, DoubleJump, TripleJump OR Sword OR Hammer OR Damage=20
      Bash, Dash OR Glide OR Sword  # Bash the mosquitos
      Bash, Hammer, Damage=20
      Launch

  conn UpperPools.BeforeKeystoneDoor: free

# checkpoint at -1386, -4062

region WestPools:
  moki: Danger=40, Regenerate
  gorlek: Regenerate
  kii: Regenerate
  unsafe: free

anchor WestPools at -1656, -4171:  # the west Pools TP
  refill Full
  
  state NonGladesTeleporter: free

  pickup WestPools.TpEX:
    moki:
      Water, WaterDash, DoubleJump, Dash  # hard on keyboard, but I guess this is intended, and no other ability would even help
      Launch
    gorlek:
      Water, WaterDash, DoubleJump, TripleJump
      Damage=20, WaterDash, DoubleJump, Dash OR TripleJump
    unsafe:
      Bash, Grenade=1  # Stand on the left of the TP, launch the grenade with a curve so it won't touch the ceiling and bash it when it falls down
      WaterDash, Dash, Hammer, Water OR Damage=20  # Already hard with analog swimming but it's a nightmare on keyboard
      DoubleJump, TripleJump OR Dash OR Sword OR Hammer  # wall jump from the right wall. With weapons, climb the right wall then djump+ upslash. TripleJump might be Gorlek
  pickup WestPools.BurrowEX:
    moki: Water, Burrow
  pickup WestPools.BurrowOre:  # intended path omitted in moki
    gorlek: WestPools.ForestsStrength, Water, WaterDash, Burrow
    unsafe: WestPools.ForestsStrength, Water, Burrow
  pickup WestPools.EscapeRevisitEX:
    moki, WestPools.ForestsStrength:
      Water, WaterBreath, DoubleJump, Bash
      Water, WaterBreath, WaterDash, Combat=Crab+SpinCrab OR Bash
      Water, WaterBreath, Launch, Bash OR WaterDash
    gorlek, WestPools.ForestsStrength:
      Water, WaterDash, Combat=Crab+SpinCrab OR DoubleJump OR Damage=10
      Water, Bash OR Launch

  conn Teleporters: free
  conn KwolokFight:
    moki: Water, WaterBreath, DoubleJump OR Dash OR Launch
    gorlek: Water
  conn EastPools.CentralRoom:
    moki: Water, WaterBreath, WaterDash
    gorlek: Water, WaterDash
    unsafe: Water, WaterBreath
  conn UpperPools.KeystoneRoomEntrance:
    moki: WestPools.ForestsStrength, Water, WaterBreath, WaterDash
    gorlek: WestPools.ForestsStrength, Water, WaterDash

anchor KwolokFight at -1650, -4125:
  refill Full

  quest WestPools.ForestsStrength:
    moki: Boss=250, Regenerate, Damage=85, Water, WaterDash, Bash, DoubleJump, Dash OR Launch
    unsafe: Boss=250, Water, WaterDash, Bash, DoubleJump, Dash OR Launch

region LowerWastes:
  moki: Danger=50, Regenerate
  gorlek: Regenerate
  kii: Regenerate
  unsafe: free

anchor LowerWastes.WestTP at 1456, -3997:  # At the Western Wastes TP
  refill Full
  
  state NonGladesTeleporter: free

  pickup LowerWastes.WestTPOre:
    moki: Burrow
  pickup WoodsMain.FeedingGroundsEX:
    moki: Burrow, DoubleJump OR Dash OR Glide OR Launch
    gorlek: Burrow

  conn Teleporters: free
  conn LowerWastes.SunsetView:
    moki:
      DoubleJump, Grapple
      Bash, Grenade=1, DoubleJump OR Dash
      DoubleJump, Burrow
      Launch
    gorlek:
      Bash, Grenade=1, Damage=30
      DoubleJump, TripleJump
      Grapple, Dash  # done by jumping off the muncher
      Grapple, Sword, Damage=30
      SentryJump=1, Damage=30 OR DoubleJump OR Dash
      SwordSJump=2
      HammerSJump=2, Glide
    kii:
      DoubleJump, Hammer OR Sword  # djump+upslash to climb the wall
      Burrow, Dash OR Hammer OR Shuriken=2
      Burrow, Damage=30, Sword OR Spear=1 OR Shuriken=1 OR Blaze=1 OR Flash=1 OR Sentry=1
      Burrow, Glide, Sword OR Flash=2 OR Sentry=2
      Burrow, Sword, Spear=1 OR Blaze=1 OR Flash=1 OR Sentry=1  # upslash then energy weapon to pass over the spikes
      Grapple, Hammer
      Grapple, Sentry=2, Shuriken=1 OR Damage=30
      Grapple, Glide, Sword OR Shuriken=2 OR Flash=2 OR Sentry=2
      Grapple, Glide, Damage=30, Spear=1 OR Shuriken=1 OR Blaze=1 OR Flash=1 OR Sentry=1
      Grapple, Sword, Spear=1 OR Blaze=1 OR Flash=1 OR Sentry=1  # upslash then energy weapon to pass over the spikes
    unsafe:
      DoubleJump  # precise....? This is another rough path. Can turn it to triple jump to make it freeTM, or can add weapons
      Burrow, Damage=30  # This is a pretty rough path. Might be too tricky. Sticky makes it a bit easier though?
      Burrow, Sword OR Sentry=3
      Grapple, Glide, Spear=2 OR Blaze=2
      Grapple, Shuriken=3 OR Sentry=4
  conn WoodsMain.FeedingGrounds:
    moki: WindtornRuins.Seir, Burrow  # Seir to make it a safe path
    gorlek: Burrow
  conn WeepingRidge.Bottom:  # These paths need to be solvable after cat and mouse, since there is less platforms at that point and you can't pass above the teleporter
    moki, Burrow, WindtornRuins.Seir:  # Seir to make it a safe path
      DoubleJump, Glide, Grapple
      DoubleJump, Bash, Grenade=1, Grapple
      Launch
    gorlek, Burrow, WindtornRuins.Seir:  # these are paths that rely on the wind, which you don't have if you remove the killplane
      Grapple, Glide
      DoubleJump, TripleJump, Glide
      Bash, Grenade=1, Dash, Glide
    gorlek, Burrow, RemoveKillPlane OR WindtornRuins.Seir:  # these paths work no matter whether you actually have Seir or just removed the killplane
      SentryJump=1, Grapple
      SentryJump=1, DoubleJump, TripleJump
      Bash, Grenade=1, Grapple
      Bash, Grenade=1, DoubleJump, TripleJump
      Bash, Grenade=2, Dash
    kii, Burrow, WindtornRuins.Seir:  # these are paths that rely on the wind, which you don't have if you remove the killplane
      Glide, Dash, DoubleJump, Sword OR Hammer
      Glide, DoubleJump, Hammer, Shuriken=1 OR Flash=1 OR Sentry=1
      Glide, Bash, Grenade=1, DoubleJump
    kii, Burrow, RemoveKillPlane OR WindtornRuins.Seir:  # these paths work no matter whether you actually have Seir or just removed the killplane
      Launch  # @validator this should probably be gorlek
      Bash, Grenade=1, Dash, DoubleJump, Sword OR Hammer
      Bash, Grenade=1, DoubleJump, Hammer, Shuriken=1 OR Flash=1 OR Sentry=1
      Bash, Grenade=2, DoubleJump
    unsafe, WindtornRuins.Seir:
      Burrow, DoubleJump, TripleJump  # deemed too precise
      Burrow, HammerSJump=1, DoubleJump, Dash, Hammer  # Pretty tight
      Burrow, SentryJump=2, DoubleJump, TripleJump OR Dash OR Glide  # moving SentryJump
      Burrow, SentryJump=2, Dash OR Glide  # moving SentryJump

# checkpoint at 1509, -3987

anchor LowerWastes.SunsetView at 1552, -3984:  # At the Sunset View checkpoint
  refill Checkpoint

  pickup LowerWastes.SunsetViewEX: free
  pickup LowerWastes.PurpleWallEX:
    moki: Burrow, Bash
    unsafe: Burrow  # didn't want to be mean
  pickup LowerWastes.SpiritTrial:
    moki: LowerWastes.TrialActivation, Burrow, DoubleJump, Dash, Grapple
    gorlek: LowerWastes.TrialActivation, Burrow, Dash, Grapple

  conn LowerWastes.WestTP:
    moki: DoubleJump OR Dash OR Glide OR Launch
    gorlek: Damage=30 OR Sword OR Hammer  # Multiple side slashes, not difficult
    kii:
      Spear=1 OR Shuriken=1 OR Blaze=2 OR Flash=1 OR Sentry=1
    unsafe:
      Bash, Grenade=1  # deemed too obscure
      Blaze=1  # This is a little tight
  conn LowerWastes.Shovel:
    moki:  # I think this is fine without Combat?
      Grapple, DoubleJump OR Dash OR Glide
      Bash, Grenade=1, DoubleJump, Dash
      Launch  # Pretty free. Only difficulty is wall jumping pre-Launch to go over the grapples.
    gorlek:
      Grapple  # Hope that the camera likes you
      Bash, Grenade=1, DoubleJump
      SwordSJump=1, DoubleJump, Dash OR Glide OR Damage=30
      HammerSJump=1, DoubleJump
    kii:
      Bash, Grenade=1  # can either bash off the gorlek, then the grenade - or climb the wall to get additional height out of the bashgrenade
      Bash, DoubleJump  # Bash the gorlek's projectile
    unsafe:
      SentryJump=1, DoubleJump OR Dash
      Bash  # bash the gorlek then its projectile

anchor LowerWastes.Shovel at 1634, -3981:  # On the ground to the left of the Sand Bridge
  refill Energy=3:
    moki, BreakCrystal:
      DoubleJump OR Launch
      Bash, Grenade=1
    kii: BreakCrystal

  quest LowerWastes.EerieGemQI:
    moki: Burrow

  pickup LowerWastes.SandBridgeOre: free

  conn LowerWastes.SunsetView:
    moki: Combat=MaceMiner OR Bash OR Grapple OR Launch
    gorlek: Glide
    kii: DoubleJump OR Dash
    unsafe: free
  conn LowerWastes.TreeArea:
    moki: Burrow
  conn LowerWastes.MuncherTunnel: free

anchor LowerWastes.MuncherTunnel at 1681, -4002:  # Above the sand/muncher tunnel
  refill Checkpoint
  refill Energy=3:
    moki: BreakCrystal

  pickup LowerWastes.MuncherTunnelEC:
    moki: Burrow

  conn LowerWastes.Shovel:
    moki:
      DoubleJump OR Launch
      Bash, Grenade=1
    gorlek:
      Damage=30 OR Dash OR SentryJump=1
      Bash, Glide OR Sword OR Hammer  # lure the mantis
    kii: Bash OR Hammer OR Sword  # with sword, bait the mantis and pogo
  conn LowerWastes.SandPot:
    moki:
      Combat=Mantis+ShieldSlug
      Combat=Mantis, DoubleJump OR Burrow OR Hammer
      Bash, DoubleJump OR Burrow OR Grenade=1
      Launch
    gorlek: DoubleJump OR Dash OR Burrow OR Sword  # slash the enemy off the wall
    kii:
      Combat=ShieldSlug OR Hammer OR Spear=1 OR Shuriken=1 OR Flash=1 OR Sentry=1
      Bash  # use the mantis
    unsafe: Blaze=1

anchor LowerWastes.SandPot at 1726, -3990:  # To the left of the sand pot
  refill Checkpoint

  pickup LowerWastes.SandPotHC:
    moki:
      Burrow, DoubleJump
      Launch
    gorlek:
      Burrow  # mostly just hold left
      SentryJump=1
      DoubleJump, TripleJump OR Sword OR Hammer  # just something to help
    kii:
      DoubleJump
      Bash, Hammer OR Spear=1 OR Grenade=1  # Break the slime's shell in order to bash it
  pickup LowerWastes.SandPotEX:
    moki, Burrow:
      Dash, Grapple, DoubleJump OR Glide
      Bash, Grenade=1
      Launch
    gorlek, Burrow:
      DoubleJump, TripleJump  # either evade the coal damage or burrow on top of the sand pot
      Dash, DoubleJump OR Grapple
      Damage=30, DoubleJump
      Damage=30, Grapple, Glide OR Sword
      SentryJump=1
    kii, Burrow:
      DoubleJump OR Sword OR Hammer OR Spear=1 OR Shuriken=1 OR Flash=1 OR Sentry=1
      Grapple, Glide OR Blaze=3
    unsafe: Burrow

  conn LowerWastes.MuncherTunnel:
    moki: Combat=Mantis OR Bash OR Launch
    gorlek: free
  conn LowerWastes.WoodenBridge:
    moki:
      Dash, DoubleJump OR Grapple
      Dash, Bash, Grenade=1
      Bash, Grenade=2, DoubleJump OR Glide
      Bash, Grenade=1, Grapple, DoubleJump OR Glide
      Bash, Grenade=1, DoubleJump, Glide
      Launch
    gorlek:
      Burrow, DoubleJump, TripleJump  # either evade the coal damage or burrow on top of the sand pot
      DoubleJump, Damage=30, TripleJump OR Glide OR Sword OR Hammer  # take damage in the coals
      Grapple, Damage=30, DoubleJump OR Glide OR Sword OR Hammer
      Damage=30, Bash, Grenade=1, DoubleJump OR Sword OR Hammer
      SentryJump=1, Glide             # glide from the sand pot
      SwordSJump=1, Damage=30  # hover from the sand pot
      SentryJump=1, Grapple           # grapple from the sand pot, use the weapon to hover
      Bash, Grenade=1, Glide
      Bash, Grenade=1, Sword, Damage=30
      Bash, Grenade=1, Grapple, Sword OR Hammer OR Damage=30
      Bash, Grenade=2, Sword OR Hammer OR Damage=30
    kii:
      Sword
      Hammer, Glide OR Dash OR DoubleJump OR Shuriken=1 OR Blaze=2 OR Flash=1 OR Sentry=1 OR Damage=30
      DoubleJump, TripleJump OR Grapple OR Damage=30
      Grapple, DoubleJump OR Hammer OR Spear=1 OR Shuriken=1 OR Blaze=1 OR Flash=1 OR Sentry=1 OR Damage=30
      Bash, Grenade=1
      Bash, Hammer OR Spear=2  # break the slime's shell and bash it
      Dash, Spear=2 OR Shuriken=2 OR Flash=2 OR Sentry=2
      Dash, Glide, Spear=1 OR Shuriken=1 OR Flash=1 OR Sentry=1
      Dash, Damage=30, Spear=1 OR Shuriken=1 OR Flash=1 OR Sentry=1
    unsafe:
      Hammer, Spear=1
      Bash, Spear=1  # break the slime's shell and bash it
      Dash, Spear=1 OR Shuriken=1 OR Blaze=1 OR Flash=1 OR Sentry=1 OR Damage=30
      Dash, Burrow  # burrow in the sand pot so you can dash into the ceiling to reset your dash
      Glide  # climb on the sand pot from the right then hover

anchor LowerWastes.WoodenBridge at 1796, -3977:  # Directly above MuncherPitEX
  refill Checkpoint

  pickup LowerWastes.SandPotEX:  # Make sure it's not redundant with paths doing WoodenBridge->SandPot->SandPotEX. Kii and above make going from one side of the pot to the other free so it doesn't need any paths
    moki, Burrow:
      Grapple, DoubleJump OR Glide
      Grapple, Bash, Grenade=1
      Bash, Grenade=1, DoubleJump, Dash OR Glide
    gorlek, Burrow:  # @validator this need validation as well
      DoubleJump, Glide OR Sword OR Hammer OR Damage=30
      Grapple, Sword OR Hammer
  pickup LowerWastes.MuncherPitEX:
    moki:
      DoubleJump OR Launch  # Slightly precise to land on the sand sphere.
      Burrow, Glide
    gorlek: Burrow OR Hammer
    kii:
      Spear=1
      Glide, Sword OR Shuriken=1 OR Flash=1 OR Sentry=1  # Could add Grapple so you can retry more easily or Damage=30 so the gliding section is less precise
    unsafe:
      Sword OR Flash=1 OR Sentry=1  # Make the sphere swing by wall jumping on it
      Dash  # Dash when falling

  conn LowerWastes.SandPot:
    moki:
      Grapple, DoubleJump OR Glide OR Dash
      Dash, DoubleJump
      Bash, Grenade=1, Grapple
      Bash, Grenade=1, DoubleJump, Glide
      Launch
    gorlek:
      Grapple, Glide OR Sword OR Hammer
      DoubleJump, TripleJump OR Glide
      Damage=30, DoubleJump OR Dash OR Glide  # extra abilities just for convenience
    kii:
      Damage=60
      Damage=30, Sword OR Hammer OR Spear=1 OR Shuriken=1 OR Blaze=1 OR Flash=1 OR Sentry=1
      DoubleJump, Sword OR Hammer OR Spear=1 OR Shuriken=1 OR Blaze=2 OR Flash=1 OR Sentry=1
    unsafe:
      Damage=30
      # SentryJump=1, Damage=30  # Maybe too dumb. Gotta do a sentry jump in the spikes, and even then it can be close
  conn LowerWastes.LeverArea:
    moki: DoubleJump OR Burrow OR Launch
    gorlek:
      Dash OR SentryJump=1
      Bash, Grenade=1  # either find a place where you can throw a grenade or do the bash-only path
    kii:
      Sword OR Hammer  # With sword, pogo the gorlek
      Spear=2 OR Shuriken=2 OR Blaze=2 OR Flash=2 OR Sentry=2  # Possible with only one of each but the last jump into the bridge feels really weird
      Bash, Spear=1 OR Shuriken=1 OR Blaze=1 OR Flash=1 OR Sentry=1
    unsafe:
      Glide  # Glide jump
      Bash  # Sorta janky but seems to work most of the time. Doesn't _look_ like it should work though
      Spear=1 OR Shuriken=1 OR Blaze=1 OR Flash=1 OR Sentry=1
  conn LowerWastes.BeforeMinesEntrance:
    gorlek: ShurikenBreak=20, Combat=MaceMiner OR DoubleJump OR Bash OR Launch
    kii: ShurikenBreak=20

anchor LowerWastes.BeforeMinesEntrance at 1846, -3986:  # To the right of the breakable wall leading to the Wooden Bridge
  pickup LowerWastes.BottomRightHC: free

  conn LowerWastes.MinesEntrance:
    moki:
      Combat=MaceMiner+Mantis, DoubleJump OR Dash OR Glide OR Grapple
      Bash, DoubleJump OR Dash OR Glide OR Grapple
      Launch
    gorlek:
      Damage=30, Combat=MaceMiner+Mantis OR Bash
      DoubleJump
    kii: Bash, Grenade=1
  conn LowerWastes.WoodenBridge:
    moki, BreakWall=20: Combat=MaceMiner OR Bash OR Launch
    gorlek, BreakWall=20: DoubleJump
    kii: BreakWall=20
  conn LowerWastes.LeverArea:  # make sure it's not redundant with BeforeMinesEntrance->WoodenBridge->LeverArea
    gorlek:
      DoubleJump, TripleJump
      Launch
    kii:
      DoubleJump
      Bash, Grenade=1
    unsafe: free

anchor LowerWastes.MinesEntrance at 1921, -4001:  # To the left of the ruins breakable wall
  pickup LowerWastes.BottomRightEX:
    moki:
      Combat=MaceMiner+Mantis, Grapple
      Bash, Grenade=1, DoubleJump OR Dash  # Very much not a mandatory grenade... This is only important if the Ruins Wall is broken, and then only if you don't use the enemies
      Launch
    gorlek:
      DoubleJump, TripleJump, Hammer
      SentryJump=1  # can either jump good or use the right wall and weapon float
      Bash, Grenade=1 OR DoubleJump OR Glide
      Bash, Dash OR Sword OR Hammer  # @Validator seems like thay are missing. Climb the right wall above the breakable wall
    kii:
      Grapple  # @validator Can probably be gorlek
      Bash  # Bash the gorlek to reach the mntis when it jumps
      Sword, DoubleJump  # pogo
      Combat=MaceMiner+Mantis, DoubleJump, TripleJump, Spear=1
    unsafe:
      DoubleJump, TripleJump, Sentry=1 OR Flash=1
  pickup LowerWastes.BottomRightHC:  # Make sure it's not redundant with conn LowerWastes.BeforeMinesEntrance
    moki:
      Combat=MaceMiner+Mantis, Grapple  # Use both Grapple points
      Bash, Grenade=1, DoubleJump OR Dash OR Glide
      Launch
    gorlek:
      Damage=30, Combat=MaceMiner+Mantis OR Bash
      DoubleJump, TripleJump OR Dash OR Glide
      Bash, DoubleJump OR Dash OR Glide
    kii:
      Grapple  # @validator could be gorlek
      Damage=40  # dboost in the spikes and the gorlek
      DoubleJump, Sword OR Hammer OR Shuriken=1 OR Blaze=3 OR Sentry=2
      Bash, Sword OR Hammer OR Shuriken=1 OR Blaze=3 OR Sentry=2
    unsafe: Combat=MaceMiner, Bash  # bash glide from the mantis

  conn LowerWastes.BeforeMinesEntrance:  # Make sure it solves with and without the Ruins wall
    moki:
      Combat=MaceMiner+Mantis, DoubleJump, Grapple
      Bash, DoubleJump, Grapple
      Launch, DoubleJump OR Dash OR Grapple
    gorlek:
      SentryJump=1, DoubleJump, TripleJump, Dash OR Glide
      Bash, DoubleJump, TripleJump, Dash
      Grapple, Dash, Combat=MaceMiner+Mantis OR Bash  # Pretty straightforward. Rest of these paths you're able to avoid enemies so Combat isnt included.
      Launch
    kii:
      Grapple, Dash OR DoubleJump OR Sword OR Hammer
      Grapple, Glide, Shuriken=1 OR Flash=1 OR Sentry=1
      Bash, DoubleJump, TripleJump OR Dash  # Bash glide from the gorlek's projectile
    unsafe:
      Grapple, Glide, Spear=1
  conn WindtornRuins.LowerRuins:
    gorlek: ShurikenBreak=20, Burrow

anchor LowerWastes.LeverArea at 1833, -3959:  # At the arrow sign below the lever
  refill Checkpoint
  refill Energy=3:
    moki: BreakCrystal

  state LowerWastes.SandPlatformLever:
    moki:
      DoubleJump OR Burrow OR Launch  # Requires a vertical burrow through a vertical sand platform
      Bash, Grenade=2
      Bash, Grenade=1, Dash
    gorlek:
      Dash
      SentryJump=2
      SentryJump=1, Glide
      Bash, Grenade=1, Glide
    kii: Bash, Grenade=1
    unsafe: free  # wall jump on the right wall so you can jump on top of the first crumbling sand wall
      # Sword  # Pogo the energy crystal
      # Sentry=3

  conn LowerWastes.WoodenBridge: free
  conn LowerWastes.BeforeMinesEntrance: free
  conn LowerWastes.EastTP:
    moki: Burrow
  conn LowerWastes.MuncherClimb:
    moki:
      Bash, Grenade=1
      Launch
      LowerWastes.SandPlatformLever, DoubleJump, Dash OR Glide OR Burrow  # If the double jump is too tight this makes it free
      LowerWastes.SandPlatformLever, Dash, Burrow
    gorlek:
      SentryJump=1
      LowerWastes.SandPlatformLever, DoubleJump
      LowerWastes.SandPlatformLever, Burrow, Glide OR Sword
    unsafe:
      LowerWastes.SandPlatformLever, Dash
  conn LowerWastes.LastStandArea:  # Every solutions which needs to land on th left edge should originate from MuncherClimb
    moki: Bash, Grenade=1, DoubleJump
    gorlek:  # some amount of puzzle knowledge is assumed
      SentryJump=1, DoubleJump
      LowerWastes.SandPlatformLever:
        Burrow, Glide OR Sword
        Bash, Grenade=1, Glide OR Burrow OR Hammer
    kii:
      Bash, Grenade=1, LowerWastes.SandPlatformLever OR Hammer OR Spear=1
      LowerWastes.SandPlatformLever, Burrow, Hammer OR Spear=1 OR Shuriken=1 OR Blaze=1 OR Flash=1 OR Sentry=1
    unsafe:
      Bash, Grenade=1  # Aggro the mantis with a bashnade then bash it when it jumps. Path isn't from MuncherClimb because the mantis doesn't spawn if you respawn at that checkpoint.
      SentryJump=1  # might have been gorlek
      LowerWastes.SandPlatformLever, Burrow  # burrow through the sand below to get a boost

anchor LowerWastes.MuncherClimb at 1791, -3953:  # Checkpoint before the munchers on the way to the tree
  refill Checkpoint

  pickup LowerWastes.MuncherClimbEX:
    moki: Grapple, Launch OR DoubleJump
    gorlek:
      Grapple, Dash
      Launch, DoubleJump, TripleJump
      Launch, Damage=30
    kii:
      Launch
      Grapple, Hammer OR Sentry=2  # With sentry, easier from a wall jump instead of jumping from the muncher
      Grapple, Sword, Shuriken=1 OR Flash=1 OR Sentry=1
      Grapple, Glide, Shuriken=1 OR Flash=1 OR Sentry=1
    unsafe:
      Grapple, Sword  # Upslash->Downslash to get the pickup
      Grapple, Glide, Spear=1
      DoubleJump, TripleJump, Damage=30  # really precise wall jump toa void getting one more dboost

  conn LowerWastes.LeverArea: free
  conn LowerWastes.LastStandArea:  # Make sure it's not redundant with paths from LeverArea
    moki:
      Launch
      LowerWastes.SandPlatformLever, DoubleJump
    gorlek:
      DoubleJump, TripleJump
      LowerWastes.SandPlatformLever, Dash
    kii:
      DoubleJump
      LowerWastes.SandPlatformLever, Sword OR Hammer OR Spear=2 OR Shuriken=2 OR Sentry=2
    unsafe:
      Hammer OR Spear=1
      LowerWastes.SandPlatformLever, Burrow  # Way harder on keyboard
  conn LowerWastes.TreeArea:
    moki:
      Grapple, DoubleJump OR Launch
      Grapple, Dash, Glide  # This path is fun. Glide is just to make it moki-safe
    gorlek:
      Grapple, Dash OR Glide
      Launch, DoubleJump, TripleJump  # Can do it with just double jump but the timing is tight
    kii:
      Grapple, Sword OR Sentry=3 OR Damage=90  # With sword, you have to delay a bit your sword hover after the last muncher or you'll target the sand platform
      Grapple, Damage=30, Hammer OR Spear=2 OR Shuriken=2 OR Blaze=3 OR Flash=2 OR Sentry=2
      Grapple, Hammer, Spear=1 OR Shuriken=1 OR Blaze=1 OR Flash=1 OR Sentry=1  # energy between the 3rd and 4th muncher
      Launch, DoubleJump OR Dash OR Glide OR Sword OR Hammer OR Shuriken=1 OR Flash=1 OR Sentry=1 OR Damage=30
    unsafe:
      Launch
      Grapple, Hammer OR Shuriken=2 OR Sentry=2 OR Damage=30  # There's friendly spikes on the ground between the 3rd and 4th muncher. Grab the 4th muncher from there.
      Grapple, Damage=30, Spear=1 OR Shuriken=1 OR Blaze=2 OR Flash=1 OR Sentry=1
      DoubleJump, TripleJump, Damage=30  # really precise wall jump toa void getting one more dboost

anchor LowerWastes.LastStandArea at 1794, -3938:  # next to the projectile spawner above the wooden bridge
  pickup LowerWastes.LastStandShard:
    moki: DoubleJump OR Dash OR Burrow  # for the puzzle, it is considered solvable in moki with one of doublejump, dash or burrow.
    gorlek: Launch OR Glide  # some amount of puzzle knowledge is assumed
    kii: free  # just wall jump on the purple wall until the shot arrives
  pickup LowerWastes.LastStandEX:
    moki: Burrow, Launch OR DoubleJump
    gorlek:
      Burrow, Glide
      Burrow, Damage=30, Dash OR Sword
    kii: Burrow, Dash OR Sword OR Hammer  OR Spear=1 OR Shuriken=1 OR Flash=1 OR Sentry=1 OR Damage=30
    unsafe: Burrow  # friendly spikes

  conn LowerWastes.LeverArea: free
  conn LowerWastes.MuncherClimb:  # Make sure it's not redundant with paths fromLeverArea
    moki: Glide OR DoubleJump OR Dash OR LowerWastes.SandPlatformLever
    gorlek: Sword OR Hammer
    kii: free

anchor LowerWastes.TreeArea at 1715, -3936:  # The ledge right of SkeetoHive
  refill Checkpoint

  pickup LowerWastes.SkeetoHiveEX:
    moki: Burrow, DoubleJump OR Dash OR Glide OR Launch
    gorlek: Burrow

  conn LowerWastes.ThirstyGorlek:
    moki:
      DoubleJump OR Burrow OR Launch
      Bash, Grenade=2  # literally never going to get used but you can do it
    gorlek:
      SentryJump=2
      SentryJump=1, Bash OR Grapple
      Bash, Grapple OR Grenade=1
    kii:
      Bash
      Sword, Grapple  # Pogo a skeeto
    unsafe:
      Sword, Damage=30  # Pogo a skeeto, wait for another one to reach the sand bag level and pogo it as well
      Hammer, Damage=30  # wall jumping of the sand restore your upslash for some reason
  conn LowerWastes.Shovel:
    moki: Burrow
  conn LowerWastes.UpperPath:
    moki, Burrow:
      DoubleJump OR Launch
      Bash, Grenade=1  # literally never going to get used but you can do it
    gorlek, Burrow:
      Bash
      Grapple, Dash
      SentryJump=1
    kii, Burrow:
      Hammer OR Spear=1
      Sword  # pogo a skeeto. Skeeto can be kinda hard to manipulate, adding dash makes it easier if necessary
      Grapple, Shuriken=1 OR Flash=1 OR Sentry=1
    unsafe: Burrow  # "daulphin jump" from the ground to reach the floating sand platform
      # Burrow, Glide OR Dash OR Grapple
  conn LowerWastes.LeverArea:
    moki:
      Grapple, Launch
      Grapple, DoubleJump, Dash  # still sort of tight
    gorlek:
      Grapple, DoubleJump OR Dash
      Launch, DoubleJump OR Dash OR Glide OR Sword OR Damage=30
    kii:
      Launch
      Bash, Damage=60, DoubleJump OR Dash  # bash glide a skeeto
      DoubleJump, Damage=30, Dash OR TripleJump OR Sword
      DoubleJump, Glide, Damage=30, Hammer OR Shuriken=1
      Bash, DoubleJump, TripleJump, Glide OR Dash OR Sword OR Hammer OR Spear=1 OR Shuriken=1 OR Blaze=1 OR Flash=1 OR Sentry=1
    unsafe:
      Grapple, Sword OR Hammer  # Land on the friendly spikes between the 1st and 2nd muncher. Upslash + grapple from there
      Grapple, Damage=30, Shuriken=2 OR Sentry=3
      Grapple, Damage=60, Shuriken=1 OR Sentry=2
      DoubleJump, Glide, Damage=30  # glide jump

anchor LowerWastes.ThirstyGorlek at 1681, -3923:  # next to the Gorlek on the way to the tree
  refill Checkpoint

  state LowerWastes.TrialActivation:  # Since you have to reach this place again in a race to get an advantage, only paths possible during a trial are meaningful
    moki: Burrow, DoubleJump OR Dash OR Glide

  quest LowerWastes.HandToHandMapstone:
    moki: GladesTown.HandToHandCanteen

  pickup LowerWastes.BurrowTree: free
  pickup LowerWastes.BurrowTreeEX:
    moki: Burrow
  pickup LowerWastes.LupoMap:
    moki, SpiritLight=150:
      Burrow OR Launch
      Bash, Grenade=2  # literally never going to get used but you can do it
    gorlek, SpiritLight=150:
      SentryJump=2
      DoubleJump, TripleJump, Hammer
    kii, SpiritLight=150:
      DoubleJump, TripleJump, Sword, Bash, Grenade=1
      DoubleJump, TripleJump, Spear=2
    unsafe, SpiritLight=150:
      DoubleJump, TripleJump, Sword OR Spear=1 OR Flash=1 OR Sentry=1  # land on the wood structure on the left of the sand bag. Make the sand bag swing to reach the wood structure with just tjump.

anchor LowerWastes.UpperPath at 1761, -3898:  # on the left side of the path connecting tree and east teleporter
  refill Checkpoint
  refill Energy=3:
    moki: BreakCrystal

  pickup LowerWastes.UpperPathEC:
    moki: Burrow
  pickup LowerWastes.UpperPathEX:
    moki: Burrow, DoubleJump OR Dash OR Glide OR Launch
    gorlek: Burrow, Sword OR Hammer OR Damage=30
    kii: Burrow  # you can reenter the sand right after taking the pickup or just tp out
  pickup LowerWastes.UpperPathHiddenEX:
    moki: Burrow, DoubleJump OR Dash OR Glide OR Launch
    kii: Burrow, Sword OR Hammer OR Spear=1 OR Shuriken=1 OR Flash=1 OR Shuriken=1  # extra ability so you don't have to do the wall jump on th hidden wall
    unsafe: Burrow  # precise maneuver

  conn LowerWastes.TreeArea:
    moki: Burrow
  conn LowerWastes.EastTP:
    moki: Burrow

# checkpoint at no actually just bad refill situation below. Could be solved easily.

anchor LowerWastes.EastTP at 1992, -3902:  # Location of the east teleporter
  refill Full

  state NonGladesTeleporter: free

  pickup LowerWastes.EastTPOre:
    moki, BreakWall=20:
      Burrow OR Launch
      DoubleJump, Bash, Grenade=1
      Bash, Grenade=3  # it had to be done
    gorlek, BreakWall=20:
      DoubleJump OR SentryJump=1
      Bash, Grenade=1, Sword OR Hammer
    unsafe, BreakWall=20:
      Dash, Damage=60, Spear=1 OR Flash=1 OR Sentry=1
      Dash, Damage=30, Sword OR Hammer OR Spear=2
  pickup LowerWastes.UpperPathHC:
    moki: Burrow

  conn Teleporters: free
  conn Tokk:
    moki:
      DoubleJump OR Burrow OR Launch
      Bash, Grenade=1
    gorlek: Sword OR Hammer
    kii: Spear=1 OR Flash=1 OR Sentry=1
  conn LowerWastes.LeverArea:
    moki: Burrow
  conn LowerWastes.UpperPath:
    moki: Burrow, DoubleJump OR Dash OR Launch
    gorlek: Burrow, Glide OR Sword OR Hammer
    kii: Burrow
  conn UpperWastes.KeystoneRoom:
    moki: Burrow, DoubleJump OR Dash OR Launch
    gorlek: Burrow, Glide OR Sword OR Damage=30
    kii: Burrow

region UpperWastes:
  moki: Danger=50, Regenerate
  gorlek: Regenerate
  kii: Regenerate
  unsafe: free

anchor UpperWastes.KeystoneRoom at 1900, -3831:  # Autosave underneath keystone door
  refill Checkpoint

  state UpperWastes.KeystoneDoor:
    moki, Keystone=2:
      Burrow, Bash, DoubleJump OR Dash OR Glide
      Burrow, Combat=ShieldSlug, DoubleJump OR Dash OR Glide
      Launch
    gorlek, Keystone=2:
      Burrow, DoubleJump OR Dash OR Glide OR Sword OR Hammer  # can either avoid or deal with the shield slug
      SentryJump=2
    kii, Keystone=2:
      Burrow, Spear=1 OR Shuriken=1 OR Blaze=1 OR Flash=1 OR Sentry=1
      Bash, Grenade=1, Burrow  # @validator probably gorlek, could be moki with some Combat requirementz
      Bash, DoubleJump, TripleJump, Sword OR Hammer OR Spear=1  # Bash the gorlek's projectile to reach the sand bag. tjump + upslash/spear from here
    unsafe, Keystone=2:
      Burrow
      # Burrow, Bash  # Break the slug shell with gorlek's projectile
      DoubleJump, TripleJump, Sword OR Hammer OR Damage=30  # tjump+upslash from right wall, tjump+dboost from left wall
      Bash, DoubleJump, TripleJump  # bash the gorlek projectile then stupid wall jump you won't see how to do without debug renderer
      Bash, SentryJump=1  # Remove the shell of the ShieldSlug and bash it twice to reach the pickup
      Bash, DoubleJump, SentryJump=1  # Bash the gorlek's projectile
      DoubleJump, TripleJump, Damage=30  # you can refresh your tjump on the ^ mark in the ceiling above the sandbag

  pickup UpperWastes.LowerKS:
    moki:
      Burrow, DoubleJump OR Dash OR Glide
      Launch, DoubleJump OR Dash OR Glide
    gorlek:
      Burrow OR Launch
      DoubleJump, TripleJump
    kii: Damage=30
    unsafe: free  # TP out after getting the pickup
  pickup UpperWastes.UpperKS:
    moki: Burrow, DoubleJump OR Dash OR Glide OR Launch
    gorlek: Burrow  # land on the right platform, burrow the sandbag from there
  pickup UpperWastes.TurmoilShard:
    moki, Burrow: Bash, Launch  # intended path omitted in moki
    gorlek, Burrow:
      Bash, DoubleJump, Dash OR TripleJump
      Launch, DoubleJump
      Launch, Damage=30, Dash OR Glide OR Sword OR Hammer
    kii, Burrow:
      Launch, Damage=30  # refresh launch on ceiling at the first turret
      DoubleJump, TripleJump, Damage=120
    unsafe,  Burrow:
      Launch
      Bash, Dash OR DoubleJump
      DoubleJump, TripleJump, Damage=36  # dboost between 1st and 2nd turrets then precise wall jump and take a dboost on the projectile to reach the sand platform
      DoubleJump, Bash, SentryJump=1, Damage=30  # sjump in the spikes below the 3rd projectile
      DoubleJump, TripleJump, Dash, Damage=6, Hammer OR Sword  # tjump + upslash, immediatly dash and start air combo. Precise tjump to get a walljump, dboost on the projectile in order to walk in the spikes above.
  pickup UpperWastes.KSDoorEX:
    moki:
      Burrow, DoubleJump OR Dash OR Glide
      DoubleJump, Bash, Grenade=1
      Launch
    gorlek:
      Burrow, Sword OR Hammer
      Combat=ShieldSlug, Bash, Grenade=1
      SentryJump=1
    kii:
      Burrow, Spear=1 OR Shuriken=1 OR Blaze=1 OR Flash=1 OR Sentry=1
      Bash, Grenade=1 OR Sword OR Hammer OR Spear=1  # either bash grenade or break the slug's shell in order to bash it
      Bash, DoubleJump, TripleJump  # Bash the gorlek's projectile
      DoubleJump, TripleJump, Damage=30
    unsafe:
      Bash  # Break slug's shell with a gorlek's projectile
      Burrow
      DoubleJump, TripleJump, Dash, Sword  # tjump+upslash+dash to climb the right wall (can also just sword jump + upslash to remove the requirement of dash)

  conn LowerWastes.EastTP:
    moki: Burrow, DoubleJump OR Dash OR Glide OR Launch
    gorlek: Burrow, Sword OR Hammer OR Damage=30
    kii: Burrow
  conn UpperWastes.MissilePuzzleLeft:
    moki, UpperWastes.KeystoneDoor, Burrow:
      Bash, DoubleJump OR Dash OR Glide
      Combat=ShieldSlug, DoubleJump OR Dash OR Glide
      Launch
    gorlek, UpperWastes.KeystoneDoor, Burrow: DoubleJump OR Dash OR Glide OR Sword OR Hammer
    kii, UpperWastes.KeystoneDoor, Burrow:
      Spear=1 OR Shuriken=1 OR Blaze=1 OR Flash=1 OR Sentry=1
      Bash, Grenade=1  # @validator probably gorlek, could be moki with some Combat requirementz
    unsafe, UpperWastes.KeystoneDoor: Burrow

anchor UpperWastes.MissilePuzzleLeft at 1937, -3794:  # Immediately to the right of the sand after the keystone door
  refill Checkpoint

  state UpperWastes.KeystoneDoor:
    moki, Keystone=2: Burrow

  pickup UpperWastes.LedgeEC:
    moki:
      Burrow, Bash, DoubleJump OR Dash
      Launch
    gorlek:
      Burrow, Bash, Glide
      Bash, Grenade=1, DoubleJump
      Combat=MaceMiner, SentryJump=1, DoubleJump
    kii:
      Bash, Grenade=1  # use the miner as well
      DoubleJump, TripleJump, Sword  # tjump->pogo->tjump->upslash
      Burrow, Bash
      Burrow, DoubleJump, TripleJump, Hammer OR Spear=1
      Burrow, DoubleJump, Sword  # pogo the torpedo
    unsafe:
      SentryJump=1
      Bash, DoubleJump, TripleJump  # Lure the miner on higher ground to the left
  pickup UpperWastes.MissileSpawnEX:
    moki: Burrow
  pickup UpperWastes.KSDoorEX:
    moki: UpperWastes.KeystoneDoor, Burrow

  conn UpperWastes.KeystoneRoom:
    moki: UpperWastes.KeystoneDoor, Burrow
  conn UpperWastes.MissilePuzzleMiddle:
    moki: Burrow

anchor UpperWastes.MissilePuzzleMiddle at 2005, -3802:  # On top of the sand beneath the lever
  refill Checkpoint:
    gorlek: Burrow, Bash OR Damage=14
    unsafe: Burrow, Dash OR Launch

  state UpperWastes.LeverDoor:
    moki: Burrow, Bash
    gorlek: Burrow, Damage=14  # take the hit
    unsafe: Burrow, Dash OR Launch  # Dash/Launch to avoid the explosion.

  pickup UpperWastes.PurpleWallEX:
    moki: Combat=MaceMiner, Burrow
    unsafe: Burrow  # hug the right wall before impact

  conn UpperWastes.MissilePuzzleLeft:  # for better random spawn
    gorlek: Burrow, Bash
    kii: Burrow
  conn UpperWastes.MissilePuzzleRight:
    moki: UpperWastes.LeverDoor, Burrow

anchor UpperWastes.MissilePuzzleRight at 2058, -3813:  # On top of sand to the right of lever gate, underneath a laser.
  pickup UpperWastes.PurpleWallHC:
    moki: Burrow

  conn UpperWastes.RuinsApproach:  # this covers all connections to the pickups in the spinning lasers.
    moki, Burrow:
      Bash, DoubleJump, Dash OR Glide  # dash or glide to make the lasers better
      DoubleJump, Dash  # you can retry the burrow with DoubleJump, so I think this is fine
      Launch
    gorlek, Burrow:
      Dash, Bash OR SentryJump=1 OR Damage=30  # Dash gets the player past the lasers pretty well; for sentryjump the tools to kill the slime are there
      Glide, DoubleJump OR Bash OR SentryJump=1 OR Damage=30  # same as above
      DoubleJump, TripleJump OR Dash OR Glide
    kii, Burrow:
      Dash OR DoubleJump OR Hammer OR Shuriken=2 OR Flash=2 OR Sentry=2 OR Damage=60
      Damage=30, Bash OR Glide OR Sword OR Shuriken=1 OR Flash=1 OR Sentry=1 OR Blaze=1
    unsafe: Burrow
  conn UpperWastes.MissilePuzzleMiddle:  # for better random spawn
    moki: UpperWastes.LeverDoor, Burrow

# checkpoint at 2037, -3751

anchor UpperWastes.RuinsApproach at 2002, -3698:  # checkpoint after the laser spinner
  refill Checkpoint

  pickup UpperWastes.SpinLasersRightEX:
    moki: Burrow
  pickup UpperWastes.SpinLasersMiddleEX:
    moki: Burrow
  pickup UpperWastes.SpinLasersLowerEX:
    moki: Burrow
  pickup UpperWastes.RoofEX:
    moki:
      Burrow, DoubleJump, Bash, Grenade=1
      Burrow, DoubleJump, Dash OR Glide
      Burrow, Launch
    gorlek:
      Burrow, DoubleJump, TripleJump OR Sword
      Burrow, Bash, DoubleJump OR Dash  # Bash the Mantis
      Burrow, Bash, Damage=30, Glide OR Sword OR Hammer  # Bash the Mantis
      Burrow, SentryJump=1, DoubleJump OR Dash OR Damage=30  # Kill the Mantis
    kii:
      Burrow, Dash
      Burrow, Bash, Glide OR Sword OR Hammer OR Spear=1 OR Shuriken=1 OR Blaze=1 OR Flash=1 OR Sentry=1
      Burrow, DoubleJump, Hammer OR Spear=1 OR Shuriken=1 OR Flash=1 OR Sentry=1
      Burrow, Glide, Hammer OR Shuriken=1
      Burrow, Sword, Hammer OR Spear=1 OR Shuriken=1 OR Flash=1 OR Sentry=1
    unsafe:
      Burrow, Bash  # Bash the Mantis to reach the wall under the pickup, then get a weird boost on the wall after abashing the mantis a second time
      Burrow, Sword OR Shuriken=3

  conn UpperWastes.NorthTP:
    moki: Burrow
  conn UpperWastes.MissilePuzzleRight:
    moki: Burrow, DoubleJump OR Launch
    gorlek:
      Burrow, SwordSJump=1
      Burrow, HammerSJump=1, Dash OR Glide
      Burrow, Dash, Damage=30
    kii:
      Burrow, Bash OR Glide OR Dash OR Hammer
      Burrow, Sword, Shuriken=1
    unsafe: Burrow  # friendly spikes between the lasers
      # Burrow, Sword  # pogo the mantis
      # Burrow, Damage=10  # Damage boost of the Mantis shockwave rather than the spikes

anchor UpperWastes.NorthTP at 2044, -3679:  # Left of the teleporter, on top of the sand
  refill Full

  state NonGladesTeleporter: free

  quest UpperWastes.FlowersSeed:  # most paths here would be redundant with the connection upwards
    gorlek:
      Burrow, Bash, DoubleJump OR Dash
      Burrow, Bash, Dash, Grenade=1 OR SentryJump=1 OR Damage=30  # Dash wasn't considered gorlek to climb the last part up to ruins
      Burrow, DoubleJump, TripleJump, Damage=30, Dash OR SentryJump=1
      Burrow, SentryJump=1, DoubleJump, TripleJump, Dash
      Burrow, SentryJump=2, DoubleJump, TripleJump
      Launch, SentryJump=1  # weapon + launch allows you to kill the enemies
    kii:
      Bash, Grenade=1, DoubleJump, Glide OR Sword OR Sentry=2 OR Damage=30
      Bash, Grenade=2, DoubleJump
    unsafe:
      SentryJump=1, Damage=30, DoubleJump  # dboost in the spikes and sjump to the seed (use djump+upslash as well), sjump again to reach the lantern, djump on the sand ball, djump on the wall above and djump + use weapon to air stall to the pickup
      Bash, Grenade=1, DoubleJump, Shuriken=1

  pickup UpperWastes.WallOre:  # Most paths here would be redundant with the connection upwards. Paths to WallOre which can't reach the ruins not considered for moki/gorlek
    kii:
      # Use a bashnade to reach the sand bag above the sand pot. All the following paths are combination of different variations in order to optimize energy and health. Key parts are:
      # 1.a Take a dboost in the spikes on the way to the sand pot
      # 1.b Avoid the spikes on the way to the sand pot
      # 2.a Reach the bashable lantern, take a dboost in the spikes under the 2nd sand bag in order to reach it
      # 2.b Use a bashnade in order to land on the ledge above the sand bag and simply djump to the 2nd sand bag
      # Then Bashnade + djump to reach the ore
      Bash, Grenade=2, DoubleJump, Damage=30, Damage=30, Spear=1 OR Shuriken=1 OR Flash=1 OR Sentry=1  # 1.a + 2.a
      Bash, Grenade=2, DoubleJump, Glide, Damage=30, Spear=1 OR Shuriken=1 OR Flash=1 OR Sentry=1  # 1.b (with glide) + 2.a
      Bash, Grenade=2, DoubleJump, Sentry=3, Damage=30  # 1.b (2 sentries) + 2.a
      Bash, Grenade=3, DoubleJump, Damage=30  # 1.a + 2.b
      Bash, Grenade=3, DoubleJump, Glide OR Sentry=2  # 1.b + 2.b
      Bash, Grenade=4, DoubleJump  # 1.b (bashnade near the spikes) + 2.b

  conn UpperWastes.OutsideRuins:
    moki:
      Bash, Launch
      Burrow, Bash, DoubleJump, Dash OR Glide
      Burrow, Bash, Dash, Glide  # Slightly tight getting across to the sand pit but pretty easily doable. Semi precise angle on the burrow but with glide its easy to reattempt
      Burrow, Launch, DoubleJump OR Glide  # djump or glide lets you reattempt
    gorlek:
      Burrow, Bash, DoubleJump, TripleJump, Dash OR Sword
      Burrow, Bash, DoubleJump, Dash, Sword
      Burrow, Bash, DoubleJump, Grenade=1 OR SentryJump=1 OR Damage=30
      Burrow, Bash, Glide
      Bash, Grenade=1, DoubleJump, TripleJump, Dash OR Glide OR Sword OR Damage=30
      Bash, Grenade=2, DoubleJump, TripleJump
      Launch, DoubleJump, Combat=MaceMiner
      Launch, DoubleJump, TripleJump OR Dash  # go from the ledge above the teleporter
      Launch, Bash OR Burrow
    kii:
      Launch  # climb the left wall
      Burrow, DoubleJump, TripleJump, Damage=30
      Burrow, DoubleJump, TripleJump, Hammer, Glide OR Dash OR Sword OR Shuriken=1 OR Blaze=2 OR Flash=1 OR Sentry=1
      Burrow, Bash, DoubleJump, TripleJump OR Dash OR Glide OR Sword OR Hammer OR Sentry=2 OR Damage=30
      Burrow, Bash, Dash, Glide OR Sword OR Hammer OR Damage=30
      # Use a bashnade to reach the sand bag above the sand pot. All the following paths are combination of different variations in order to optimize energy and health. Key parts are:
      # 1.a Take a dboost in the spikes on the way to the sand pot
      # 1.b Avoid the spikes on the way to the sand pot
      # 2.a Reach the bashable lantern, take a dboost in the spikes under the 2nd sand bag in order to reach it
      # 2.b Use a bashnade in order to land on the ledge above the sand bag and simply djump to the 2nd sand bag
      # 3.a Reach the second lantern and reach OutsideRuins from there
      # 3.b Use a bashnade to land in the spikes above the sand bag and djump from there to OutsideRuins
      Bash, Grenade=1, DoubleJump, Burrow OR TripleJump OR Dash OR Hammer  # 1.b + 2.a (but you can avoid the dboost) + 3.a
      Bash, Grenade=1, DoubleJump, Damage=30, Damage=30, Spear=2 OR Shuriken=2 OR Flash=2 OR Sentry=2  # 1.a + 2.a + 3.a
      Bash, Grenade=1, DoubleJump, Glide, Damage=30, Spear=2 OR Shuriken=2 OR Flash=2 OR Sentry=2  # 1.b (with glide) + 2.a + 3.a
      Bash, Grenade=1, DoubleJump, Sword, Spear=1 OR Shuriken=1 OR Flash=1 OR Sentry=1  # 1.b (with sword) + 2.a (energy to reach the lantern, avoid the dboost with an upslash) + 3.a (upslash to reach the lantern)
      Bash, Grenade=1, DoubleJump, Sentry=4, Damage=30  # 1.b (2 sentries) + 2.a + 3.a
      Bash, Grenade=2, DoubleJump, Damage=30, Spear=1 OR Shuriken=1 OR Flash=1 OR Sentry=1  # 1.a + 2.b + 3.a
      Bash, Grenade=2, DoubleJump, Sword  # 1.b + 2.b + 3.a
      Bash, Grenade=2, DoubleJump, Glide, Spear=1 OR Shuriken=1 OR Flash=1 OR Sentry=1  # 1.b + 2.b + 3.a
      Bash, Grenade=2, DoubleJump, Sentry=3  # 1.b (2 sentries) + 2.b + 3.a
      Bash, Grenade=3, DoubleJump, Spear=1 OR Shuriken=1 OR Flash=1 OR Sentry=1  # 1.b (bashnade near the spikes) + 2.b + 3.a
      Bash, Grenade=3, DoubleJump, Damage=30, Damage=30  # 1.a + 2.b + 3.b
      Bash, Grenade=3, DoubleJump, Glide  # 1.b + 2.b + 3.b (but you can avoid the dboost with glide)
      Bash, Grenade=3, DoubleJump, Sentry=2, Damage=30  # 1.b (2 sentries) + 2.b + 3.b
      Bash, Grenade=4, DoubleJump, Damage=30  # 1.b (bashnade near the spikes) + 2.b + 3.b
    unsafe:
      Bash, Grenade=1, DoubleJump, Glide OR Sword OR Shuriken=1 OR Sentry=2 OR Damage=30
      Bash, Grenade=2, DoubleJump, Spear=2 OR Shuriken=2 OR Flash=2 OR Sentry=2
      Bash, SentryJump=2, Damage=30, DoubleJump  # dboost in the spikes and sjump to the seed (use djump+upslash as well), sjump again to reach the lantern, djump on the sand ball, djump on the wall above and djump + use weapon to air stall to the pickup
      Bash, DoubleJump, TripleJump  # bash the mantis when it does its third jump
      Burrow, Bash, Sword OR Hammer  # Bash the gorlek when the Mantis is jumping above it. Bash it as well, air stall using weapons
      Burrow, Dash, Damage=30
      Burrow, DoubleJump, Dash, Damage=30
      Burrow, Bash, DoubleJump  # bash the lantern then a gorlek's projectile
      Burrow, DoubleJump, TripleJump, Hammer
  conn UpperWastes.RuinsApproach:
    moki: Burrow

anchor UpperWastes.OutsideRuins at 2014, -3609:  # Just outside the door
  refill Checkpoint

  quest UpperWastes.FlowersSeed: free

  pickup UpperWastes.WallOre:
    moki:
      Burrow, DoubleJump, Dash OR Glide
      Burrow, Dash, Glide
      Launch, DoubleJump OR Glide OR Burrow
    gorlek:
      Burrow, DoubleJump, Sword OR Hammer
      Burrow, Glide
      DoubleJump, TripleJump  # triple jump can spam climb the left wall
      DoubleJump, Glide
      Damage=30, Dash OR Glide OR Sword  # a suboptimal double jump gets stuck in the spikes
      Bash, Grenade=1, DoubleJump OR Dash OR Glide  # can either Bashglide or use the sand ball as ground
      SentryJump=1, Glide
      Launch
    kii:
      Bash, Grenade=1, Sword OR Hammer OR Spear=1 OR Shuriken=1 OR Blaze=1 OR Flash=1 OR Sentry=1
      Bash, Grenade=2
      Burrow, DoubleJump OR Sentry=3
      Damage=30, DoubleJump

  # Connection to NorthTP is useless since this anchor have the same conn/pickup but they need more skills than from OutsideRuins
  conn WindtornRuins.UpperRuinsDoor:
    moki: EastHollow.ForestsVoice, LowerReach.ForestsMemory, UpperDepths.ForestsEyes, WestPools.ForestsStrength
  conn UpperWastes.RuinsApproach:
    moki: Burrow

anchor WindtornRuins.UpperRuinsDoor at 2163, -3835:  # Just inside the door.
  refill Checkpoint
  refill Energy=3:
    moki: BreakCrystal

  state WindtornRuins.RuinsLever:
    moki: Burrow, BreakWall=6, BreakWall=6
    unsafe: Burrow, Sentry=2 OR Grenade=1 OR Blaze=1
  state WindtornRuins.HeartBarrier:  # These are paths to go to the teleporter and break the corruption heart. But they can't originate from the teleporter anchor because after you broke the heart, you can't go to the teleporter again, which makes these paths not viable as connections to the teleporter. These paths are just about breaking the heart, so it doesn't matter if the paths can lock you out of the teleporter if you already have broken the heart, because then you have already broken the heart.
    moki, WindtornRuins.RuinsLever, BreakWall=16:
      Burrow, DoubleJump OR Dash OR Glide OR Launch
      Burrow, Bash, Grenade=1
    gorlek:
      # I'm making the following bold assumptions
      # 1. You're playing gorlek, so you know things.
      # 2. You're playing gorlek, so you can climb walls (REGARDLESS of FPS)
      # 3. You're playing gorlek, so you can hold right and burrow into the TP area
      WindtornRuins.RuinsLever, Burrow, BreakWall=16

  conn UpperWastes.OutsideRuins: free
  conn WindtornRuins.RuinsTP:  # connection FROM entrance TO tp at ANY TIME
    # this accounts for both situations of having broken the heart or not
    moki, WindtornRuins.RuinsLever:
      Burrow, Dash, DoubleJump
      Burrow, DoubleJump, Glide
      Burrow, Bash, Grenade=1, Glide
      Burrow, Launch
    gorlek, WindtornRuins.RuinsLever:
      Burrow, SentryJump=1
      Burrow, DoubleJump OR Dash OR Glide OR Sword  # Just hold right. Or if you drop down, some can recover jumping from the right wall and burrowing through the sand platform
      Burrow, Bash, Grenade=1  # Burrow through the sand platform to get up
  conn WindtornRuins.Escape:  # connection FROM entrance TO escape to support future paths of breaking the heart without reaching the teleporter
    moki: WindtornRuins.RuinsLever, WindtornRuins.HeartBarrier, Burrow
  conn WindtornRuins.LowerRuins:  # connection FROM entrance TO lower AFTER escape
    # if you completed the escape, there's a gap in the floor that you have to cross, but Burrow alone is enough to do so
    # Since Burrow solves this connection, it accounts for all paths to the escape revisit pickup
    moki: WindtornRuins.RuinsLever, WindtornRuins.HeartBarrier, WindtornRuins.Seir, Burrow

anchor WindtornRuins.RuinsTP at 2130, -3984:  # Windtorn Ruins teleporter.
  refill Full

  state WindtornRuins.HeartBarrier:  # Barrier next to the teleporter that stops you from getting the Heart.
    moki: BreakWall=16
  state NonGladesTeleporter: free

  conn Teleporters: free
  conn WindtornRuins.Escape:  # connection FROM tp TO escape
    # the gap after completing the escape locks you out of these paths, but it doesn't matter because they're only relevant for completing the uncompleted escape
    moki: WindtornRuins.HeartBarrier
  conn WindtornRuins.LowerRuins:  # connection FROM tp TO lower ruins AFTER escape
    # if you completed the escape, there's a gap in the floor that you have to cross
    # Since Burrow solves this connection, it accounts for all paths to the escape revisit pickup
    moki, WindtornRuins.HeartBarrier, WindtornRuins.Seir:
      DoubleJump OR Dash OR Glide OR Burrow OR Launch
      Bash, Grenade=1  # yes, this needs a bashgrenade path
    gorlek: WindtornRuins.HeartBarrier, WindtornRuins.Seir, Sword OR Hammer
  conn WindtornRuins.UpperRuinsDoor:
    moki, WindtornRuins.RuinsLever:
      # these account for both situations of having broken the heart or not
      Burrow, Bash, Grenade=1, DoubleJump OR Dash
      Burrow, Glide, DoubleJump OR Dash
      Burrow, Launch
      # these make you able to break the Heart and then use the resulting terrain
      WindtornRuins.HeartBarrier, Burrow, Bash, Grenade=1
      WindtornRuins.HeartBarrier, Burrow, Glide
    gorlek, WindtornRuins.RuinsLever:
      # these account for both situations of having broken the heart or not
      Burrow, Glide
      Burrow, Sword, DoubleJump OR Dash
      Burrow, DoubleJump, Dash, Hammer
      Burrow, SentryJump=1
      Burrow, Bash, Grenade=1

anchor WindtornRuins.Escape at 2021, -4026:
  refill Full

  # After you complete the escape, there's a gap in the floor to its right, making the location unreachable with skillsets
  # that would have reached it before completing the escape. That's why this has no outside connections; the paths to here
  # can softlock after achieving the EscapeComplete state, so this anchor is only safe as long as it does nothing else than handling that state.
  quest WindtornRuins.Seir:
    moki, WindtornRuins.HeartBarrier:
      Burrow, Dash, Grapple, DoubleJump OR Glide
      Burrow, DoubleJump, Glide, Grapple  # I think this is fine?
      Burrow, DoubleJump, Launch, Dash OR Glide
      Burrow, Grapple, Launch, Glide
    gorlek, WindtornRuins.HeartBarrier:
      Burrow, Grapple, DoubleJump, Damage=40, Sword OR Hammer
      Burrow, Grapple, Dash, Damage=40, Sword OR Hammer
      Burrow, Launch, DoubleJump OR Dash OR Glide OR Sword OR Hammer OR Damage=40

anchor WindtornRuins.LowerRuins at 1969, -4024:  # At the ancient map pedestal
  # requires escape to be done
  quest WindtornRuins.HandToHandComplete:
    moki: LowerWastes.HandToHandMapstone

  pickup WindtornRuins.EscapeRevisitEC:
    moki: WindtornRuins.Seir, Burrow

  conn WindtornRuins.Escape: free  # walk over the invisible sandworm
  conn WindtornRuins.RuinsTP:
    moki, WindtornRuins.HeartBarrier, WindtornRuins.Seir:
      Burrow, Dash, DoubleJump
      Burrow, DoubleJump, Glide
      Burrow, Bash, Glide, Grenade=2
      Launch
    gorlek, WindtornRuins.HeartBarrier, WindtornRuins.Seir:
      Burrow, Dash, Glide
      Burrow, DoubleJump, TripleJump
      Burrow, Bash, Grenade=1, DoubleJump OR Dash
      Burrow, Bash, Grenade=2
      Burrow, SentryJump=1, DoubleJump OR Dash
      Burrow, SentryJump=2
      DoubleJump, TripleJump, Dash
      DoubleJump, Bash, Grenade=2
  # connection to upper should be redundant with the conn to tp?
  conn LowerWastes.MinesEntrance:
    moki: Burrow, BreakWall=20

region WeepingRidge:
  moki: Danger=60, Regenerate
  gorlek: Regenerate
  kii: Regenerate
  unsafe: free

anchor WeepingRidge.Bottom at 1210, -3830:  # After crossing the portal to weeping ridge
  refill Checkpoint
  refill Health=1
  refill Energy=3:
    moki: BreakCrystal

  state WeepingRidge.ElevatorFightCompleted:
    moki, Combat=2xCrystalMiner+2xShieldCrystalMiner:
      DoubleJump, Dash OR Glide
      Bash, Grenade=1
      Launch
    gorlek: Combat=2xCrystalMiner+2xShieldCrystalMiner, DoubleJump OR SentryJump=1
    kii:
      Combat=2xCrystalMiner+2xShieldCrystalMiner, Dash OR Hammer
      Combat=2xCrystalMiner+2xShieldCrystalMiner, Sword, Shuriken=1 OR Flash=1 OR Sentry=1
    unsafe:
      Combat=2xCrystalMiner+2xShieldCrystalMiner, Sword  # upslash+downslash
      Combat=2xCrystalMiner+2xShieldCrystalMiner, Glide, Spear=1 OR Shuriken=1 OR Flash=1 OR Sentry=1

  conn WeepingRidge.LaunchArea:
    moki, WeepingRidge.ElevatorFightCompleted:
      DoubleJump, Dash OR Glide
      Bash, Grenade=1
      Launch
    gorlek, WeepingRidge.ElevatorFightCompleted: DoubleJump OR SentryJump=1
    kii, WeepingRidge.ElevatorFightCompleted:
      Dash OR Hammer
      Sword, Shuriken=1 OR Flash=1 OR Sentry=1
    unsafe: WeepingRidge.ElevatorFightCompleted, Glide OR Sword
  conn LowerWastes.WestTP:  # covers connections into woods
    moki: WindtornRuins.Seir, Burrow  # Seir to make it a safe path
    gorlek: Burrow  # won't softlock if you did the cat and mouse because you'll have unlocked the teleporter

anchor WeepingRidge.LaunchArea at 1189, -3716:  # After the portal at the top of the elevator
  refill Checkpoint
  refill Health=1

  pickup WeepingRidge.Ore:
    moki: Launch, Bash, DoubleJump OR Dash OR Glide
    gorlek:
      Launch, DoubleJump OR Dash OR Bash OR Glide
      Launch, Sword, Damage=20
    kii:  # launch path is redundant with AboveTree->Ore
      Bash, Dash
      Bash, DoubleJump, Damage=20, Sword OR Hammer OR Spear=1 OR Shuriken=1 OR Flash=1 OR Sentry=1  # Damage is for weird laser patterns
      DoubleJump, TripleJump, Sword
    unsafe:
      SentryJump=2, DoubleJump, Bow=1, Damage=40
      SentryJump=2, DoubleJump, TripleJump OR Dash OR Glide  # Use weapon stall to reach the edge below the portal
      Bash, Glide  # wait on the left wall until the elemental gives you a shot to bash
      DoubleJump, TripleJump
      DoubleJump, Sword, Damage=40, Bow=1  # Reset your jump by slashing the elemental, pogo him to reach the wall above the portal, djump + upslash from under the Mine to reach the spikes
      Bash, DoubleJump

  conn WeepingRidge.AboveTree:
    moki:
      Glide
      Launch, Bash OR DoubleJump OR Dash
    gorlek:
      Launch, Bow=1
      Bash, Dash, Bow=1
      DoubleJump, Bow=1, Damage=40
      Bash, DoubleJump, TripleJump
      Bash, DoubleJump, Bow=1, Sword OR Hammer
      DoubleJump, TripleJump, Sword OR Hammer OR Dash
    kii:
      Launch
      Damage=40, DoubleJump OR Dash
      Bash, Dash
      Bash, DoubleJump, Sword OR Hammer OR Spear=1 OR Shuriken=1 OR Flash=1 OR Sentry=1
      Sword, DoubleJump OR Dash  # Use sword on elemental to reset your djump/dash (don't use portal with dash)
      DoubleJump, Dash, Hammer OR Shuriken=1 OR Blaze=2 OR Flash=1 OR Sentry=1
    unsafe:
      Damage=40, Sword OR Hammer
      Dash, Hammer OR DoubleJump  # Dash against the ceiling to refresh your dash
      Bash, DoubleJump, Blaze=1
  conn WillowsEnd.Entry:
    moki, WeepingRidge.ElevatorFightCompleted: Launch, DoubleJump, Dash OR Glide
    gorlek, WeepingRidge.ElevatorFightCompleted: Launch, DoubleJump OR Dash
    kii, WeepingRidge.ElevatorFightCompleted:
      Launch, Glide OR Sword OR Hammer OR Shuriken=2 OR Sentry=3
      Launch, Bash, Grenade=1
      Bash, Grenade=3, DoubleJump, TripleJump
    unsafe, WeepingRidge.ElevatorFightCompleted:
      Launch
      SentryJump=3, DoubleJump, TripleJump, Dash
      Bash, Grenade=3, DoubleJump
  conn WeepingRidge.Bottom:
    moki, WeepingRidge.ElevatorFightCompleted:
      Launch
      Bash, Grenade=1, DoubleJump
      DoubleJump, Dash, Glide
    gorlek, WeepingRidge.ElevatorFightCompleted:
      SwordSJump=1
      DoubleJump, TripleJump OR Dash OR Glide
    kii, WeepingRidge.ElevatorFightCompleted:
      Glide OR Dash OR DoubleJump
      Sword OR Hammer
      Sentry=5
      Bash, Grenade=2
    unsafe, WeepingRidge.ElevatorFightCompleted:
      Shuriken=3 OR Sentry=3

anchor WeepingRidge.AboveTree at 1344, -3791:  # The ledge above Launch tree
  refill Checkpoint

  pickup WeepingRidge.LaunchTree: free
  pickup WeepingRidge.PortalEX:
    moki: Launch
    unsafe:
      Bash, Grenade=1, DoubleJump, TripleJump, Damage=40  # take a dboost in the left spikes
      SwordSJump=2, Damage=40
      DoubleJump, TripleJump, Damage=40, Damage=80
  pickup WeepingRidge.SpikeClimbEX:
    moki: Launch, DoubleJump, Bow=2
    gorlek:
      Launch, Bow=1 OR Spear=1 OR Grenade=1 OR Damage=20
      Bash, Grenade=2, DoubleJump, TripleJump, Damage=40
      SentryJump=2, DoubleJump, TripleJump, Damage=40
    kii:
      Launch
      Bash, Grenade=2, DoubleJump, TripleJump
      Bash, Grenade=2, DoubleJump, Dash, Sword OR Hammer OR Shuriken=1 OR Flash=1 OR Sentry=1
    unsafe:  # may be inaccurate after moving paths to this anchor
      Bash, Grenade=3, DoubleJump
      SentryJump=3, DoubleJump, Bash OR Sword OR Damage=40
      SentryJump=2, DoubleJump, TripleJump, Dash  # Dash from the wall above the tree + tjump + weapon combo to reach the right platform
      DoubleJump, TripleJump, Sword, Dash OR Hammer OR Spear=1 OR Shuriken=1 OR Flash=1 OR Sentry=1  # pogo the mine near the tree | wasn't consistent enough for kii
  pickup WeepingRidge.Ore:
    moki: Launch, DoubleJump OR Dash OR Bash OR Glide
    gorlek: Launch
    kii:
      Bash, Grenade=2, Damage=20, DoubleJump OR Dash  # Damage for wonky lasers
      Bash, Grenade=1, DoubleJump, TripleJump, Damage=60  # 20 of the damage for wonky lasers
    unsafe:
      DoubleJump, TripleJump, Sword  # pogo the mines
      DoubleJump, TripleJump, Hammer, Damage=40
      Bash, Grenade=2, DoubleJump OR Dash
      Bash, Grenade=1, DoubleJump, TripleJump, Damage=40

  conn WeepingRidge.LaunchArea:
    moki: Launch, Bash, Glide  # Glide is the only ability that really helps you outwait the laser attack
    gorlek:
      Launch, Bash
      Launch, DoubleJump, Dash  # this gives you good mobility to avoid the enemies
    kii:
      Launch, DoubleJump OR Dash OR Damage=20  # dboost on the mine inbetween the two elementals
    unsafe:
      Launch
      DoubleJump, TripleJump, Sword, Damage=40
      Bash, Grenade=2, DoubleJump, TripleJump
      Bash, Grenade=1, DoubleJump, TripleJump, Damage=40

region WillowsEnd:
  moki: Danger=60, Regenerate  # need more than 6 health and Regen to do ANYTHING in willow
  gorlek: Regenerate
  kii: Regenerate
  unsafe: free

anchor WillowsEnd.Entry at 495, -3951:  # At the lower door
  refill Checkpoint
  refill Energy=4:
    moki:
      BreakCrystal, Launch
      Bow=1
  # a lot of energy crystals not considered, mostly because they are on the way to hearts which aren't currently tracked

  # the paths are kind of inaccurate because the platform above the door has no anchor of its own

  state WillowsEnd.GrappleWheelsHeart:
    unsafe: ShurikenBreak=30, Launch

  pickup WillowsEnd.EntryEX:
    moki:
      DoubleJump, Bash, Grenade=2
      Launch
    gorlek:
      Bash, Grenade=2, Dash OR Sword OR Hammer
      Bash, Grenade=1, DoubleJump, TripleJump
      SentryJump=2, Damage=20  # Get hit by the offscreen mine
      SentryJump=1, DoubleJump, TripleJump
    unsafe:
      DoubleJump, TripleJump, Grapple, Dash
      Bash, Grenade=2

  conn WillowsEnd.InnerTP:
    moki: Launch, Bash, DoubleJump OR Dash OR Glide  # mine in the way, but I think it's managable
    gorlek:
      Launch, Bash, Sword OR Hammer OR Damage=40
      Bash, Grenade=2, DoubleJump, TripleJump, Damage=40  # Bash the elemental, tjump, bash its projectiles
      Bash, Grenade=3, DoubleJump, TripleJump
    unsafe:
      Launch, Sword  # Pogo the elemental
  conn WillowsEnd.GrappleHeart:
    moki:
      Grapple, Launch, DoubleJump, Dash
      Grapple, Launch, Glide
      WillowsEnd.GrappleWheelsHeart:
        Bash, Grenade=2, DoubleJump, Glide
        Launch
    gorlek:
      Launch, Dash OR Glide
      Launch, DoubleJump, Sword OR Damage=40
      Launch, Sword, Damage=40
      WillowsEnd.GrappleWheelsHeart:
        SwordSJump=2, DoubleJump  # weapon air stall (Hammer too hard for gorlek)
        Bash, Grenade=2, Sword, DoubleJump OR Dash
        Bash, Grenade=2, DoubleJump, Dash
        Bash, Grenade=3, DoubleJump OR Dash
    unsafe:
      Launch, Hammer OR Damage=40  # dboost in the spikes before the double lasers
      Bash, Grenade=1, Glide, DoubleJump, TripleJump, Grapple, Damage=20  # land on the floating platform, glide, climb the wall after the first wheel to pass the laser without taking damage. At the wheel next to the chakpoint, wjump on the wall next to the laser. Take a damage boost in the double laser.
      SentryJump=1, Glide, DoubleJump, TripleJump, Grapple, Damage=20  # Same as above
      WillowsEnd.GrappleWheelsHeart:
        Bash, Grenade=3  # bash glide
        SwordSJump=2, Dash  # weapon air stall
        SentryJump=2, DoubleJump  # weapon air stall (compatible with hammer)
        SwordSJump=1, DoubleJump  # djump, pogo the mine, djump+upslash to reach the floating platform
        Sword, DoubleJump, Bash, Grenade=1  # djump, pogo the mine, djump+upslash to reach the floating platform
        SentryJump=1, DoubleJump, Damage=20  # use the iframes from the mine to use the lava thingy as a platform then djump+weapon combo to the left floating platform
        Bash, Grenade=1, DoubleJump, Damage=20  # use the iframes from the mine to use the lava thingy as a platform then djump+weapon combo to the left floating platform
  conn WillowsEnd.BoulderHeartPath:
    moki:
      Launch
      Bash, Grenade=1, DoubleJump
    gorlek:
      DoubleJump, TripleJump, Glide
      Bash, Grenade=1, Dash
      Bash, Grenade=1, Damage=40, Glide OR Sword
      SentryJump=1, DoubleJump  # float with the weapon
      SentryJump=1, Damage=40, Dash OR Glide  # float with the weapon if needed

# checkpoint at 335, -3887, also with refill, also another refill on the way...

anchor WillowsEnd.GrappleHeart at 399, -3928:  # right next to the grapple wheels heart
  refill Checkpoint
  refill Energy=3:
    moki:
      BreakCrystal, Launch
      Bow=1
  refill Health=1

  state WillowsEnd.GrappleWheelsHeart:
    moki: BreakWall=30

  pickup WillowsEnd.PoisonfallHC:
    moki:
      Launch
      WillowsEnd.GrappleWheelsHeart, DoubleJump, Dash
    gorlek:
      DoubleJump, TripleJump
      DoubleJump, Dash, Damage=4
      WillowsEnd.GrappleWheelsHeart, DoubleJump OR Dash
      WillowsEnd.GrappleWheelsHeart, Bash, Grenade=1

  conn WillowsEnd.Entry:  # going backwards without breaking the heart has many weird spots, saving it for later difficulties
    moki, WillowsEnd.GrappleWheelsHeart:
      Glide, DoubleJump OR Dash
      Launch, DoubleJump OR Dash OR Glide
    gorlek, WillowsEnd.GrappleWheelsHeart:
      DoubleJump, TripleJump, Dash OR Sword OR Hammer
      Bash, Grenade=1, DoubleJump OR Dash OR Glide
      Launch, Sword OR Hammer

anchor WillowsEnd.BoulderHeartPath at 555, -3939:  # below the shortcut back from boulder heart
  refill Checkpoint
  refill Energy=3:
    moki: BreakCrystal

  # state WillowsEnd.BoulderHeart:
  #   moki: BreakWall=30, Launch, DoubleJump, Dash

  pickup WillowsEnd.SpikesOre:
    moki: Launch, Dash OR Glide
    gorlek:
      Launch, DoubleJump OR Sword OR Hammer OR Damage=40
      Grapple, DoubleJump, TripleJump, Dash OR Glide
      SentryJump=1, Damage=40, DoubleJump, TripleJump, Dash OR Glide  # damage because the maneuver is a bit tricky
      Bash, Grenade=1, Damage=40, DoubleJump, TripleJump, Dash OR Glide  # damage because the maneuver is a bit tricky
    unsafe:  # paths may not make sense after moving them from entry
      Bash, Grenade=2, DoubleJump, TripleJump, Dash
      SentryJump=1, Grapple, DoubleJump, TripleJump OR Dash  # land on the small floor after the portal then tjump+upslash
      SwordSJump=1, Grapple, DoubleJump, Glide  # land on the small floor after the portal then tjump+upslash
      SentryJump=2, DoubleJump, TripleJump OR Dash  # land on the small floor after the portal then tjump+upslash
      SwordSJump=2, DoubleJump, Glide  # land on the small floor after the portal then tjump+upslash
      HammerSJump=3, DoubleJump, Glide  # land on the small floor after the portal then tjump+upslash
  pickup WillowsEnd.EntryEX:
    gorlek:
      DoubleJump, TripleJump, Grapple, Glide  # use the right wheels then glide to the floating platform
      DoubleJump, TripleJump, Grapple, Dash, Sword OR Hammer  # use the right wheels then glide to the floating platform

  conn WillowsEnd.Entry:
    moki: DoubleJump OR Dash OR Launch
    gorlek:
      Glide OR Sword OR Hammer
      Bash, Grenade=2

anchor WillowsEnd.InnerTP at 422, -3864:  # The teleporter inside
  refill Full

  state NonGladesTeleporter: free

  pickup WillowsEnd.LupoMap:
    moki: DoubleJump OR Dash OR Launch OR Bow=1
    gorlek: free  # jump to trigger the mine, back off to avoid taking damages

  conn Teleporters: free
  conn WillowsEnd.Entry:
    moki:
      BreakWall=20, DoubleJump OR Dash OR Launch OR Bow=1  # open the portal shortcut
      DoubleJump, Dash
      Glide OR Launch
    gorlek:
      BreakWall=20  # jump to trigger the mine, back off to avoid taking damages
      Bash, Damage=40, DoubleJump OR Dash
      DoubleJump, TripleJump, Damage=40
  conn WillowsEnd.AboveInnerTP:
    moki:
      DoubleJump, Bash, Grenade=1, Dash OR Glide
      Launch, DoubleJump OR Dash
    gorlek:
      Launch, Glide OR Sword OR Hammer OR Damage=40
      Bash, Grenade=1, DoubleJump
      Bash, Grenade=1, BreakWall=20, Dash OR Glide OR Sword OR Hammer OR Damage=40
      Bash, Grenade=1, Dash, Damage=40
      SentryJump=1, Combat=CrystalMiner, DoubleJump, Dash OR Glide  # you can break the wall with the weapon
      SentryJump=1, Combat=CrystalMiner, Damage=40, DoubleJump OR Dash  # you can break the wall with the weapon
    unsafe:
      Launch  # wjump on the shortcut's breakable wall or launch from the other side
      Bash, Grenade=1, BreakWall=20
      DoubleJump, TripleJump, Dash, Damage=40, Combat=CrystalMiner  # if the shortcut is open, tjump + dash in the spikes

anchor WillowsEnd.AboveInnerTP at 530, -3844:  # at the lava pit before bash puzzle
  refill Checkpoint
  refill Energy=4:
    moki:
      BreakCrystal, Launch
      Bow=1, Combat=CrystalMiner OR Bash

  conn WillowsEnd.InnerTP:
    moki: Combat=CrystalMiner OR Bash OR Launch
    unsafe: free  # reload to despawn the gorlek
  conn WillowsEnd.East:
    moki:
      DoubleJump, Bash, Grenade=1, Dash OR Glide
      Launch, DoubleJump OR Dash
    gorlek:
      Launch, Glide OR Sword OR Hammer
      Bash, Grenade=1, DoubleJump OR Dash OR Glide
      Bash, DoubleJump, TripleJump, Dash OR Glide OR Sword OR Hammer
      Bash, DoubleJump, Dash, Glide OR Sword OR Hammer
      Bash, DoubleJump, Glide, Damage=20, Sword OR Hammer  # weapon stall leaves you vulnerable to the projectiles
      Bash, SwordSJump=1, DoubleJump OR Dash
      Bash, HammerSJump=1, DoubleJump, Dash
      Bash, SentryJump=1, Glide
    unsafe:
      Bash, DoubleJump OR Dash OR Glide  # Bash CrystalMiner to reach the wall before the elemental
      DoubleJump, TripleJump, Sword  # slash the element to reset your jumps, pogo it then sword jump + up slash to reach the left wall
      Launch

anchor WillowsEnd.East at 547, -3805:  # To the left of the redirect puzzle
  refill Checkpoint:  # at the redirect heart room
    moki: Launch
  refill Health=1:
    moki:
      Bash, DoubleJump OR Dash OR Glide
      Launch
    gorlek:
      Bash
      DoubleJump, TripleJump
    unsafe: Damage=20, Glide OR Dash OR Sword OR Hammer  # dboost through the laser
  refill Energy=4:
    moki:
      BreakCrystal, Bash, DoubleJump OR Glide
      Bow=1, Bash, Dash
      BreakCrystal, Launch
    gorlek:
      BreakCrystal, Bash
      BreakCrystal, DoubleJump, TripleJump
    unsafe:
      Damage=20, Sword OR Hammer
      Damage=20, Glide, Bow=1 OR Spear=1 OR Sentry=1 OR Shuriken=1 OR Grenade=1  # dboost through the laser
      Damage=20, Dash, Bow=1 OR Spear=1 OR Sentry=1 OR Shuriken=1 OR Grenade=1  # dboost through the laser

  # state WillowsEnd.RedirectHeart:
  #   moki: BreakWall=10, BreakWall=30, DoubleJump, Bash, Launch

  pickup WillowsEnd.RedirectEX:
    moki:
      BreakWall=10, Bash, Launch, DoubleJump OR Dash OR Glide
      Bash, Grenade=1, Launch
    gorlek:
      Launch, DoubleJump OR Dash OR Glide OR Sword OR Hammer
      Glide, DoubleJump, TripleJump, Bash, Damage=20, Sword OR Hammer  # redirect the projectile so it pass under the pickup, dboost in the double lasser at the left so you can re-entre the top portal. Glide under the pickup then bash. Upslash can help if needed
    unsafe: Launch

  conn WillowsEnd.AboveInnerTP:
    moki:
      Glide
      Bash, DoubleJump, Dash
      Launch, DoubleJump OR Dash OR Bash
    gorlek:
      Launch
      Bash, DoubleJump
      DoubleJump, Dash
      DoubleJump, TripleJump, Sword OR Hammer  # Sword/Hammer/Djump so don't need to add combat requirement
    unsafe:
      DoubleJump, Sword
      Dash, Bash OR Sword
  conn WillowsEnd.Upper:
    moki: Bash, Launch  # some other paths would be possible, but with how far back the last checkpoint is...
    gorlek:
      Launch
      Bash, DoubleJump
    unsafe:
      SwordSJump=1, DoubleJump, TripleJump, Damage=20  # sjump+ tjump to rech the right wall. dboost in the laser. tjump+ sword combo to reach the right wall. Pogo the elemental+tjump

# checkpoint at 614, -3836

anchor WillowsEnd.Upper at 499, -3748:  # At the upper door
  refill Checkpoint
  refill Energy=4:  # on the way to burrow heart
    gorlek, BreakCrystal:
      Bash OR Launch
      Combat=CrystalMiner, SentryJump=1
      Combat=CrystalMiner, DoubleJump, TripleJump

  # state WillowsEnd.BurrowHeart:
  #   moki, BreakWall=30:
  #     Burrow, DoubleJump, Dash, Bash, Grapple, Glide
  #     Burrow, Bash, Grapple, Launch, DoubleJump OR Glide

  # conn MiniBossFight:
  #   moki:
  #     Launch, DoubleJump
  #     Launch, Dash, Glide
  conn WillowsEnd.East:
    moki:
      Combat=CrystalMiner, DoubleJump OR Dash OR Glide
      Bash OR Launch
    gorlek: Damage=10, DoubleJump OR Dash OR Glide
    unsafe: Sword OR Hammer  # use weapon to combat the crystal miner
  conn WillowsEnd.West:
    moki: Launch
    gorlek:
      Bash, Grenade=1, DoubleJump, TripleJump, Damage=20  # damage because the lasers are hard
      Bash, Grenade=2, DoubleJump, Damage=20
      SentryJump=1, DoubleJump, TripleJump, Damage=20
    unsafe:
      Damage=90
      Bash, Grenade=1, DoubleJump, Dash
  conn WillowsEnd.UpperHeartPath:
    moki:
      Bash, Grenade=1, DoubleJump, Bow=1
      Bash, Grenade=2, DoubleJump
      Launch
    gorlek:
      SentryJump=1, DoubleJump
      Bash, Grenade=1, DoubleJump
    unsafe:
      SentryJump=1
      DoubleJump, TripleJump, Dash OR Hammer OR Sword  # tjump+dash/upslash on the left wall to start climbing it

anchor WillowsEnd.West at 437, -3840:  # To the left of the one-way above Lupo
  refill Checkpoint
  refill Energy=4:
    moki: BreakCrystal

  # state WillowsEnd.SpinLasersHeart:
  #   moki: BreakWall=30, Launch, DoubleJump OR Dash OR Glide

  conn WillowsEnd.InnerTP:
    moki: BreakWall=20, Combat=MaceMiner OR Bash
    moki: BreakWall=20, Launch
  conn WillowsEnd.Upper:  # this works because the portal wheel drops if you step below
    moki, BreakWall=10:
      Bash, Grenade=1, DoubleJump OR Dash OR Glide
      Launch
    gorlek, BreakWall=10:
      Bash, DoubleJump, TripleJump
      Bash, Grenade=1, DoubleJump  # the portal here is glitchy in patch 3
      Bash, Grenade=2
      Bash, SentryJump=1, DoubleJump
      Bash, SentryJump=2
      SentryJump=1, DoubleJump, TripleJump
    unsafe:
      BreakWall=10:
        Combat=MaceMiner, DoubleJump, TripleJump OR Damage=40  # get a wjump on the energy crystal
        Bash, DoubleJump, Hammer OR Sword OR Damage=40  # djump+upslash to avoid dboost on the boulder portal
        Bash, Hammer, Damage=40
      SentryJump=2
      Launch
  conn WillowsEnd.GlideRooms:
    moki: Launch
    gorlek:
      DoubleJump, Dash, Glide
      Damage=20
    unsafe: free

anchor WillowsEnd.GlideHeartPath at 374, -3824:  # one room before the first wind
  refill Checkpoint
  refill Health=1

  conn WillowsEnd.GlideRooms:
    moki: DoubleJump, Launch
    gorlek:
      Launch
      DoubleJump, TripleJump
      Combat=Mantis, SentryJump=1, DoubleJump OR Damage=20
  conn WillowsEnd.West: free  # :D

anchor WillowsEnd.GlideRooms at 360, -3861:  # At the first wind
  refill Checkpoint
  refill Energy=4:
    moki:
      BreakCrystal, Launch
      Bow=1

  # state WillowsEnd.GlideHeart:
  #   moki: BreakWall=30, DoubleJump, Glide, Launch

  pickup WillowsEnd.WindSpinOre:
    moki: Glide
    unsafe: Launch, DoubleJump, TripleJump

  conn WillowsEnd.GlideHeartPath: free  # :D

# checkpoint at 315, -3862
# checkpoint at 487, -3780

# anchor LaserRockFight:
#   refill Full
#   state WillowsEnd.ElementalDefeated:
#     moki: Combat=smth

anchor WillowsEnd.UpperHeartPath at 506, -3711:  # Right above the exit blocked by vines
  refill Checkpoint
  refill Energy=4:
    moki:
      BreakCrystal, Launch
      Bow=1

  state WillowsEnd.SpinPortalsHeart:
    moki, BreakWall=30:
      Bash, Grapple, Launch, DoubleJump, Dash
      Bash, Grapple, Launch, Glide
    gorlek, BreakWall=30:
      Launch, Grapple, Bash
      Launch, DoubleJump, TripleJump, Damage=40, Grapple OR Bash OR Glide
    unsafe, BreakWall=30:
      Launch, Damage=40, Bash OR Grapple
      Launch, DoubleJump
      DoubleJump, TripleJump, Grapple, Bash  # using the last portal without taking damage is hard

  pickup WillowsEnd.UpperLeftEX:
    moki: Grapple, Launch, DoubleJump OR Dash OR Glide
    gorlek:
      Launch, Grapple
      Launch, DoubleJump, TripleJump
      WillowsEnd.SpinPortalsHeart, Launch, DoubleJump, Glide, Bash
    unsafe:
      Launch, Bash, Damage=40
      Launch, DoubleJump
      DoubleJump, TripleJump, Grapple, Bash  # using the last portal without taking damage is hard, bash glide from the elemental after that
  pickup WillowsEnd.UpperRightEX:
    moki:
      Bash, Grapple, Launch, DoubleJump, Dash
      Bash, Grapple, Launch, Glide
    gorlek:
      Launch, Grapple, Bash
      Launch, DoubleJump, TripleJump, Damage=40, Grapple OR Bash OR Glide
      WillowsEnd.SpinPortalsHeart, Launch, Bash
      WillowsEnd.SpinPortalsHeart, Launch, DoubleJump, TripleJump
    unsafe:
      Launch, Grapple, Damage=40
      Launch, DoubleJump
      DoubleJump, TripleJump, Grapple, Bash  # using the last portal without taking damage is hard

  conn WillowsEnd.Upper: free

anchor Tokk:  # Tokk's talks
  quest GladesTown.HandToHandPouch:
    moki: EastHollow.HandToHandMap

anchor TwillenShop:
  quest GladesTown.TwillenGemQuest:
    moki: LowerWastes.EerieGemQI

  pickup TwillenShop.Overcharge:
    moki: SpiritLight=1200
  pickup TwillenShop.Wingclip:
    moki: SpiritLight=1200
  pickup TwillenShop.Swap:
    moki: SpiritLight=1200
  pickup TwillenShop.Vitality:
    moki: SpiritLight=1200
  pickup TwillenShop.Energy:
    moki: SpiritLight=1200
  pickup TwillenShop.Finesse:
    moki: SpiritLight=1200
  pickup TwillenShop.TripleJump:
    moki: SpiritLight=1200
  pickup TwillenShop.LightHarvest:
    moki: SpiritLight=1200

anchor OpherShop:  # Opher's offers
  pickup OpherShop.Spike:
    moki: SpiritLight=1200
  pickup OpherShop.SpiritSmash:
    moki: SpiritLight=1200
  pickup OpherShop.SpiritStar:
    moki: SpiritLight=1200
  pickup OpherShop.Blaze:
    moki: SpiritLight=1200
  pickup OpherShop.Sentry:  # used for keystones if necessary; filtered by gen
    moki: SpiritLight=1200
  pickup OpherShop.Teleport:
    moki: SpiritLight=1200
  pickup OpherShop.ShockSmash:
    moki: SpiritLight=1200
  pickup OpherShop.StaticStar:
    moki: SpiritLight=1200
  pickup OpherShop.ExplodingSpike:
    moki: SpiritLight=1200
  pickup OpherShop.RapidSentry:
    moki: SpiritLight=1200
  pickup OpherShop.ChargeBlaze:
    moki: SpiritLight=1200
  pickup OpherShop.WaterBreath:
    moki: InnerWellspring.WaterEscape, SpiritLight=1200

anchor TuleyShop at -173, -4139:
  quest GladesTown.RegrowTheGlades:
    moki: TuleyShop.SelaFlowers, TuleyShop.StickyGrass, TuleyShop.Lightcatchers, TuleyShop.BlueMoon, TuleyShop.SpringPlants, TuleyShop.LastTree

  state TuleyShop.LastTreeBranchRejected:  # written out the steps in case they give pickups
    moki: WoodsEntry.LastTreeBranch
  state TuleyShop.SelaFlowers:
    moki: UpperWastes.FlowersSeed
  state TuleyShop.StickyGrass:
    moki: EastPools.GrassSeed
  state TuleyShop.Lightcatchers:
    moki: UpperDepths.LightcatcherSeed
  state TuleyShop.BlueMoon:
    moki: InnerWellspring.BlueMoonSeed
  state TuleyShop.SpringPlants:
    moki: UpperReach.SpringSeed
  state TuleyShop.LastTree:
    moki: WoodsEntry.TreeSeed<|MERGE_RESOLUTION|>--- conflicted
+++ resolved
@@ -156,41 +156,6 @@
       PauseHover OR FlashSwap OR SentrySwap=1 OR BlazeSwap=2:
         Water OR Damage=20
         Damage=10, WaterDash
-<<<<<<< HEAD
-=======
-  pickup MarshSpawn.LifepactShard:
-    moki, Regenerate, Damage=40, Combat=Hornbug+Bat+2xSandworm+2xLizard+3xSkeeto+SneezeSlug:
-      Water, Burrow, DoubleJump OR Launch
-      Water, Burrow, Dash, Bash, Grenade=1
-    kii, Combat=Hornbug+Bat+2xSandworm+2xLizard+3xSkeeto+SneezeSlug:
-      # @validator I think that some paths don't take into account that you need to get to the pickup after finishing the gauntlet (look into unsafe for possible adaptions)
-      # @validator Water paths are missing for the energy weapons
-      Damage=20, Burrow, DoubleJump OR Dash OR Glide OR Launch OR Sword OR Hammer
-      Damage=20, Burrow, Sentry=1 OR Blaze=2 OR Shuriken=1 OR Flash=1
-      WaterDash, Damage=10, Burrow, DoubleJump OR Dash OR Glide OR Launch OR Sword OR Hammer
-      WaterDash, Damage=10, Burrow, Sentry=1 OR Blaze=2 OR Shuriken=1 OR Flash=1
-      Damage=30, Burrow
-      WaterDash, Damage=20, Burrow
-      Water, Burrow, DoubleJump OR Launch
-      Water, Burrow, Dash, Bash, Grenade=1
-    unsafe, Burrow, Combat=Hornbug+Bat+2xSandworm+2xLizard+3xSkeeto+SneezeSlug:
-      # Bow and Grenade for cancelling vertical momentum
-      # Combat=Slug and then you can stand on the very right of the spikes right to the gauntlet. if u don't kill the slug, u don't have enough time to not take damage (it is probably possible)
-      # there are redundancies but it is easier to understand it like this and saves some loc because of Combat=Slug
-      Damage=10 OR Sentry=1 OR Blaze=1 OR Shuriken=1 OR Flash=1 OR Spear=1 OR Bow=1 OR Grenade=1:  # burrow -> combat gauntlet
-        Damage=10 OR Combat=Slug OR Sentry=1 OR Blaze=1 OR Shuriken=1 OR Flash=1 OR Spear=1 OR Bow=1 OR Grenade=1:  # gauntlet -> pickup itself
-          # -> burrow
-          Water OR Damage=20
-          Damage=10, WaterDash
-      Bash:  # After burrow, bash the slug 2 times up and quickly burrow down and up to catch it really high and bashglide to gauntlet  # Bash slug to get to pickup
-        Water OR Damage=20
-        Damage=10, WaterDash
-      # Glitched:
-      PauseHover OR FlashSwap:  # every other glitch can be avoided with the non-glitch variants above
-        Water OR Damage=20
-        Damage=10, WaterDash
-
->>>>>>> 8b16680e
   conn Teleporters: free
   conn MarshSpawn.BrokenBridge:  # although it is free, it doesn't make much sense to not use this state
     moki: MarshSpawn.LogBroken
@@ -207,29 +172,12 @@
       Water, Burrow, Sentry=1 OR Blaze=2 OR Shuriken=1 OR Flash=1
       Damage=30, Burrow
       WaterDash, Damage=20, Burrow
-<<<<<<< HEAD
     unsafe:
       # Bash the slug 2 times up and quickly burrow down and up to catch it really high and bashglide to get the pickup
       # cancel the vertical momentum out of the burrow with bow (or Grenade) [syntax needed]
       Burrow, Water, Bash OR Bow=1 OR Grenade=1 OR Blaze=1 OR Spear=1 OR PauseFloat OR FlashSwap
       Burrow, Damage=20, Bash OR Bow=1 OR Grenade=1 OR Blaze=1 OR Spear=1 OR PauseFloat OR FlashSwap
       Burrow, Damage=10, WaterDash, Bash OR Bow=1 OR Grenade=1 OR Blaze=1 OR Spear=1 OR PauseFloat OR FlashSwap
-=======
-    unsafe, Burrow:
-      Bash:  # Bash the slug 2 times up and quickly burrow down and up to catch it really high and bashglide to get the pickup
-        Water OR Damage=20
-        Damage=10, WaterDash
-      Bow=1 OR Grenade=1:  # cancel the vertical momentum out of the burrow with bow (or Grenade) [syntax needed]
-        Water OR Damage=20
-        Damage=10, WaterDash
-      Blaze=1 OR Spear=1:
-        Water OR Damage=20
-        Damage=10, WaterDash
-      # Glitched:
-      PauseHover OR FlashSwap:  # other glitches can be avoided
-        Water OR Damage=20
-        Damage=10, WaterDash
->>>>>>> 8b16680e
   conn MarshPastOpher.MillView:
     moki: MarshSpawn.ToOpherBarrier
   conn MarshSpawn.PoolsPath:
